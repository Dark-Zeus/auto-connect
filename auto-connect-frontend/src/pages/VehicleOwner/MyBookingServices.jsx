--- conflicted
+++ resolved
@@ -31,14 +31,11 @@
   StarBorder as StarBorderIcon,
   ThumbUp as ThumbUpIcon,
 } from "@mui/icons-material";
-<<<<<<< HEAD
+
 import { useNavigate, useLocation } from "react-router-dom";
 import { toast } from "react-toastify";
-=======
-import { useNavigate } from "react-router-dom";
+
 import { Snackbar, Alert } from "@mui/material";
-
->>>>>>> a0cb5bea
 
 import OverlayWindow from "@components/OverlayWindow";
 import BookingDetailsPage from "./BookingDetailsPage";
@@ -430,7 +427,6 @@
   const handleReschedule = handleEdit;
 
   // Open rating dialog for selected booking
-<<<<<<< HEAD
   const openRatingForBooking = (booking) => {
     setBookingToRate(booking);
     setCurrentRating(0);
@@ -523,45 +519,6 @@
       setSubmittingRating(false);
     }
   };
-=======
-const openRatingForBooking = (booking) => {
-  const existing = bookingRatings[booking.id] || {};
-  setBookingToRate(booking);
-  setCurrentRating(existing.rating || 0);
-  setReviewText(existing.review || "");
-  setRatingDialogOpen(true);
-};
-
-
-  // Submit rating
-const submitRating = () => {
-  if (!currentRating || currentRating < 1) {
-    alert("Please select a rating.");
-    return;
-  }
-
-  // Store both rating and review (you can adapt this as needed)
-  setBookingRatings((prev) => ({
-    ...prev,
-    [bookingToRate.id]: {
-      rating: currentRating,
-      review: reviewText,
-    },
-  }));
-
-  setSnackbarMessage(`Thanks for rating booking ID: ${bookingToRate.id} with ${currentRating} stars.`);
-  setSnackbarOpen(true);
-
-
-  // Reset dialog state
-  setCurrentRating(0);
-  setReviewText("");
-  setRatingDialogOpen(false);
-};
-
-
-
->>>>>>> a0cb5bea
 
   return (
     <Box sx={{ backgroundColor: "#e9f7ef", minHeight: "100vh", py: 3 }}>
@@ -862,7 +819,6 @@
                           >
                             View Details
                           </Button>
-<<<<<<< HEAD
                           
                           {/* Status-specific actions */}
                           <Box sx={{ display: "flex", gap: 1 }}>
@@ -1348,156 +1304,12 @@
             </Button>
           </DialogActions>
         </Dialog>
-=======
-                        </>
-                      )}
-
-                      {booking.status === "Confirmed" && (
-                        <Button
-                          variant="contained"
-                          size="small"
-                          color="error"
-                          onClick={() => handleCancel(booking.id)}
-                          sx={{ fontSize: 13, fontWeight: 500 }}
-                        >
-                          Cancel
-                        </Button>
-                      )}
-
-                      {booking.status === "Completed" && (
-                        <>
-                          {bookingRatings[booking.id] ? (
-                            <Rating
-                              value={bookingRatings[booking.id].rating}
-                              readOnly
-                              size="small"
-                              sx={{
-                                color: "#ffb400",
-                                "& .MuiRating-iconFilled": {
-                                  color: "#ffb400",
-                                },
-                              }}
-/>
-                          ) : (
-                            <Button
-                              variant="contained"
-                              size="small"
-                              color="primary"
-                              sx={{ fontSize: 13, fontWeight: 500 }}
-                              onClick={() => openRatingForBooking(booking)}
-                            >
-                              Rate
-                            </Button>
-                          )}
-                        </>
-                      )}
-
-                      {booking.status === "Cancelled" && (
-                        <Button
-                          variant="contained"
-                          size="small"
-                          color="primary"
-                          onClick={() => handleReschedule(booking)}
-                          sx={{ fontSize: 13, fontWeight: 500 }}
-                        >
-                          Reschedule
-                        </Button>
-                      )}
-                    </Box>
-                  </Paper>
-                </Grid>
-              ))
-            ) : (
-              <Grid item xs={12}>
-                <Typography variant="body1" sx={{ mt: 4, textAlign: "center", color: "#aaa" }}>
-                  No {tabStatusOrder[activeTab].label.toLowerCase()} found.
-                </Typography>
-              </Grid>
-            )}
-          </Grid>
-        </Box>
-
-        {/* Rating Dialog */}
-     <Dialog open={ratingDialogOpen} onClose={() => setRatingDialogOpen(false)}>
-        <DialogTitle>Rate Completed Service</DialogTitle>
-        <DialogContent
-          sx={{ display: "flex", flexDirection: "column", alignItems: "center", gap: 2, p: 3 }}
-        >
-          <Typography>
-            Rate your experience with {bookingToRate?.centerName}
-          </Typography>
-          <Rating
-              name="rating"
-              value={currentRating}
-              onChange={(e, newValue) => setCurrentRating(newValue)}
-              size="large"
-              sx={{
-                color: "#ffb400", // Yellow for selected stars
-                "& .MuiRating-iconFilled": {
-                  color: "#ffb400",
-                },
-                "& .MuiRating-iconHover": {
-                  color: "#ffcc33",
-                },
-              }}
-            />
-
-          <TextField
-            label="Write a review"
-            multiline
-            rows={4}
-            fullWidth
-            value={reviewText}
-            onChange={(e) => setReviewText(e.target.value)}
-          />
-        </DialogContent>
-        <DialogActions>
-          <Button onClick={() => setRatingDialogOpen(false)}>Cancel</Button>
-          <Button variant="contained" onClick={submitRating}>
-            Submit
-          </Button>
-        </DialogActions>
-      </Dialog>
-
->>>>>>> a0cb5bea
 
         {overlayContent && (
           <OverlayWindow closeWindowFunction={() => setOverlayContent(null)}>
             {overlayContent}
           </OverlayWindow>
         )}
-<<<<<<< HEAD
-=======
-
-        <Snackbar
-  open={snackbarOpen}
-  autoHideDuration={4000}
-  onClose={() => setSnackbarOpen(false)}
-  anchorOrigin={{ vertical: 'bottom', horizontal: 'center' }}
->
-  <Alert
-    onClose={() => setSnackbarOpen(false)}
-    severity="success"
-    variant="filled" 
-    sx={{
-      width: '100%',
-      bgcolor: '#ffffff !important',  
-      color: '#000000 !important',    
-      fontWeight: 400,
-      fontSize: 16,
-      borderRadius: 2,
-      boxShadow: 3,
-      borderColor: '#000000 !important',
-    }}
-  >
-    {snackbarMessage}
-  </Alert>
-</Snackbar>
-
-
-
-
->>>>>>> a0cb5bea
       </Container>
     </Box>
   );
