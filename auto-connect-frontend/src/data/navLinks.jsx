--- conflicted
+++ resolved
@@ -386,7 +386,6 @@
           icon: "history",
           page: <ClaimHistoryPage />,
         },
-<<<<<<< HEAD
         // {
         //   path: [`/userclaimdetails/:claimId`],
         //   title: "User Claim Details",
@@ -430,51 +429,6 @@
         //     }
         //   ]
         // }
-=======
-        {
-          path: [`/userclaimdetails/:claimId`],
-          title: "User Claim Details",
-          icon: "policy",
-          page: "Insurance Management",
-          defLinkSettings: {
-            title: "Insurance Management",
-            icon: "folder",
-          },
-          sub: [
-            {
-              path: [`/myinsurancedetailspage`],
-              title: "My Insurance Details",
-              icon: "person",
-              page: <MyInsuranceDetailsPage />,
-            },
-            {
-              path: [`/claimsrequestform`],
-              title: "Claims Request Form",
-              icon: "policy",
-              page: <ClaimRequestForm />,
-            },
-            {
-              path: [`/claimhistorypage`],
-              title: "Claim History",
-              icon: "history",
-              page: <ClaimHistoryPage />,
-            },
-            {
-              path: [`/userclaimdetails/:claimId`],
-              title: "User Claim Details",
-              icon: "policy",
-              page: <UserClaimDetailsPage />,
-              hidden: true,
-            },
-            {
-              path: [`/customer-provider-selection`],
-              title: "Select Service Provider",
-              icon: "search",
-              page: <CustomerProviderSelection />,
-            }
-          ]
-        }
->>>>>>> 10ed4325
       ]
     }
     );
@@ -927,35 +881,6 @@
       icon: "assignment",
       page: <InsuranceClaimsManagementPage />,
     });
-<<<<<<< HEAD
-=======
-
-    nav.push({
-      path: [`/insurance-claims/:id`],
-      title: "Claim Details",
-      icon: "assignment",
-      page: <InsuranceClaimDetailsPage />,
-      hidden: true,
-    });
-
-    nav.push({
-      path: [`/analyticsreports`],
-      title: "Analytics & Reports",
-      icon: "analytics",
-      page: <AnalyticsReportsPage />,
-    });
-
-    nav.push({
-      path: [`/profile`],
-      title: "My Profile",
-      icon: "person",
-      page: <InsuranceCompanyProfile />,
-    });
-
-
-
-
->>>>>>> 10ed4325
 
     nav.push({
       path: [`/insurance-claims/:id`],
