--- conflicted
+++ resolved
@@ -20,12 +20,7 @@
 import ServiceProviderProfile from "@pages/VehicleOwner/ServiceProviderProfile"; //Needs to change
 import VehiclePassportDashboard from "@/pages/VehicleOwner/VehiclePassportDashboard";
 import InsuranceClaimPage from "@pages/InsuranceCompany/InsuranceClaimPage";
-<<<<<<< HEAD
-
-
-=======
 import AddVehicles from "@pages/VehicleOwner/AddVehicle";
->>>>>>> 93d54105
 
 // System Admin
 import DashboardHome from "@pages/Admin/DashboardHome";
@@ -49,16 +44,6 @@
 import VehicleServiceUpdatePage from "@pages/ServiceProvider/VehicleServiceUpdatePage";
 import ServiceProviderDashboard from "@pages/ServiceProvider/ServiceProviderDashboard";
 
-// Insurance Agent
-<<<<<<< HEAD
-
-import InsuranceClaims from "@pages/InsuranceCompany/InsuranceClaims";
-import InsuranceDashboard from "@pages/InsuranceCompany/InsuranceDashboard";
-import InsuranceDetails from "@pages/InsuranceCompany/InsuranceDetails";
-import VehicleList from "@pages/InsuranceCompany/VehicleList";
-
-=======
->>>>>>> 93d54105
 
 import InsuranceClaims from "@pages/InsuranceCompany/InsuranceClaims";
 import InsuranceDashboard from "@pages/InsuranceCompany/InsuranceDashboard";
@@ -404,11 +389,7 @@
       path: [`/dashboard`],
       title: "Dashboard",
       icon: "dashboard",
-<<<<<<< HEAD
-      page: <ServiceProviderDashboard/>,
-=======
       page: <ServiceProviderDashboard />,
->>>>>>> 93d54105
     });
 
     // nav.push({
@@ -683,17 +664,7 @@
       path: [`/dashboard`],
       title: "Dashboard",
       icon: "dashboard",
-<<<<<<< HEAD
       page: <InsuranceDashboard/>,
-    });
-
-nav.push({
-      path: [`/vehicles`],
-      title: "Vehicle List",
-      icon: "directions_car",
-      page: <VehicleList/>,
-=======
-      page: <InsuranceDashboard />,
     });
 
     nav.push({
@@ -701,7 +672,6 @@
       title: "Vehicle List",
       icon: "directions_car",
       page: <VehicleList />,
->>>>>>> 93d54105
     });
 
     nav.push({
@@ -737,11 +707,7 @@
         //   icon: "assessment",
         //   page: "Damage Assessment",
         // }
-<<<<<<< HEAD
       ]
-=======
-      ],
->>>>>>> 93d54105
     });
 
     nav.push({
@@ -777,11 +743,7 @@
         //   icon: "analytics",
         //   page: "Policy Analytics",
         // }
-<<<<<<< HEAD
       ]
-=======
-      ],
->>>>>>> 93d54105
     });
 
     // nav.push({
@@ -1009,11 +971,7 @@
         //   icon: "lock",
         //   page: "Security Settings",
         // }
-<<<<<<< HEAD
       ]
-=======
-      ],
->>>>>>> 93d54105
     });
   }
 
