--- conflicted
+++ resolved
@@ -48,9 +48,7 @@
 import EditServicePage from "@pages/ServiceProvider/EditServicePage";
 import VehicleServiceUpdatePage from "@pages/ServiceProvider/VehicleServiceUpdatePage";
 import ServiceProviderDashboard from "@pages/ServiceProvider/ServiceProviderDashboard";
-<<<<<<< HEAD
 import VehicleServiceRequests from "@pages/ServiceProvider/vehicleServiceRequests";
-=======
 
 //Insurance Company
 //import { Add } from "@mui/icons-material";
@@ -63,7 +61,6 @@
 import InsuranceCompanyProfile from "@pages/InsuranceCompany/InsuranceCompanyProfile";
 import PolicyTypesManagementPage from "@pages/InsuranceCompany/PolicyTypesManagementPage";
 import AnalyticsReportsPage from "@pages/InsuranceCompany/AnalyticsReportsPage";
->>>>>>> a0cb5bea
 
 export default
 
@@ -720,14 +717,6 @@
 
   // INSURANCE COMPANY Navigation
   if (userContext.role === "insurance_agent") {
-<<<<<<< HEAD
-    nav.push({
-      path: [`/dashboard`],
-      title: "Dashboard",
-      icon: "dashboard",
-      page: <InsuranceDashboard />,
-    });
-
     nav.push({
       path: [`/vehicles`],
       title: "Vehicle List",
@@ -770,14 +759,12 @@
         // }
       ],
     });
-=======
      nav.push({
        path: [`/dashboard`],
        title: "Dashboard",
        icon: "dashboard",
        page: <InsuranceCompanyDashboard/>,
      });
->>>>>>> a0cb5bea
 
     nav.push({
       title: "Policy Management",
@@ -866,7 +853,6 @@
 
 
 
-<<<<<<< HEAD
     nav.push({
       title: "Profile",
       icon: "person",
@@ -909,8 +895,6 @@
       ],
     });
   }
-=======
->>>>>>> a0cb5bea
 
   // SYSTEM ADMINISTRATOR Navigation
   if (userContext.role === "system_admin") {
