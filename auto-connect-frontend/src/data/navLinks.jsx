import { resolveExample } from "./paramResolvers/exampleResolver";

// Vehicle Owner
import UserDashboard from "@pages/VehicleOwner/UserDashboard";
import ListedVehiclesPage from "@pages/VehicleOwner/ListedVehiclesPage";
import SellVehiclePage from "@pages/VehicleOwner/SellVehiclePage";
import VehicleHistorySearchPage from "@pages/VehicleOwner/VehicleHistorySearchPage";
import VehicleViewPage from "@pages/VehicleOwner/VehicleViewPage";
import MyAdsPage from "@pages/VehicleOwner/MyAdsPage";
import SavedVehiclesPage from "@pages/VehicleOwner/SavedVehiclesPage";
import MarketplaceHomePage from "@pages/VehicleOwner/MarketplaceHomePage";
import VehicleHistoryPage from "@pages/VehicleOwner/VehicleHistoryPage";
import SubscriptionsPage from "@pages/VehicleOwner/SubscriptionsPage";
import VehicleAdPromotionPage from "@pages/VehicleOwner/VehicleAdPromotionPage";
import UpdateVehicleAd from "@pages/VehicleOwner/UpdateVehicleAd";
import ServiceBooking from "@pages/VehicleOwner/ServiceBooking";
import MyBookingServices from "@pages/VehicleOwner/MyBookingServices";
import VehicleRegistrationPage from "@pages/VehicleOwner/VehicleRegistrationPage";
import ServiceBookingForm from "@components/ServiceBookingForm"; //Needs to change
import ServiceProviderProfile from "@pages/VehicleOwner/ServiceProviderProfile"; //Needs to change
import VehiclePassportDashboard from "@/pages/VehicleOwner/VehiclePassportDashboard";
//import InsuranceClaimPage from "@pages/InsuranceCompany/InsuranceClaimPage";
import AddVehicles from "@pages/VehicleOwner/AddVehicle";
import AddedVehicles from "@pages/VehicleOwner/AddedVehicles";
import SubscriptionSuccessPage from "@pages/VehicleOwner/SubscriptionSuccessPage";
import MyPlansPage from "@pages/VehicleOwner/MyPlansPage";

import PaymentSuccessPage from "@pages/VehicleOwner/PaymentSuccessPage";
import PromotionPaymentSuccessPage from "@pages/VehicleOwner/PromotionPaymentSuccessPage";
import ServicePaymentSuccess from "@pages/VehicleOwner/ServicePaymentSuccess";
import ClaimRequestForm from "@pages/VehicleOwner/ClaimRequestForm";
import MyInsuranceDetailsPage from "@pages/VehicleOwner/MyInsuranceDetailsPage";
import ClaimHistoryPage from "@pages/VehicleOwner/ClaimHistoryPage";
import UserClaimDetailsPage from "@pages/VehicleOwner/UserClaimDetailsPage";

// System Admin
import DashboardHome from "@pages/Admin/DashboardHome";
import Subscriptions from "@pages/Admin/Subscriptions";
import VehicleOwners from "@pages/Admin/VehicleOwners";
import InsuranceCompaniesPage from "@pages/Admin/InsuranceCompaniesPage";
import ServiceCenters from "@pages/Admin/ServiceCenters";
import Notifications from "@pages/Admin/Notifications";
import Updates from "@pages/Admin/Updates";
import Analytics from "@pages/Admin/Analytics";
import Transactions from "@pages/Admin/Transactions";
import UserContacts from "@pages/Admin/UserContacts";

// Service Provider
import AddServicePage from "@pages/ServiceProvider/AddServicePage";
import ServiceListingsPage from "@pages/ServiceProvider/ServiceListingsPage";
import ManageSlotsPage from "@pages/ServiceProvider/ManageSlotsPage";
import VehicleHistoryDashboard from "@pages/ServiceProvider/VehicleHistoryDashboard";
import ServiceProviderReviews from "@pages/ServiceProvider/ServiceProviderReviews";
import EditServicePage from "@pages/ServiceProvider/EditServicePage";
import VehicleServiceUpdatePage from "@pages/ServiceProvider/VehicleServiceUpdatePage";
import ServiceProviderDashboardNew from "@pages/ServiceProvider/ServiceProviderDashboard";
import VehicleServiceRequests from "@pages/ServiceProvider/vehicleServiceRequests";

//Insurance Company
//import { Add } from "@mui/icons-material";
import InsuranceCompanyDashboard from "@pages/InsuranceCompany/InsuranceCompanyDashboard";
import InsuranceClaimsManagementPage from "@pages/InsuranceCompany/InsuranceClaimsManagementPage";
import InsuranceClaimDetailsPage from "@pages/InsuranceCompany/InsuranceClaimDetailsPage";
import InsurancePolicyManagement from "@pages/InsuranceCompany/InsurancePolicyManagementPage";
import InsurancePolicyDetailsPage from "@pages/InsuranceCompany/InsurancePolicyDetailsPage";
import AddNewPolicyPage from "@pages/InsuranceCompany/AddNewPolicyPage";
import InsuranceCompanyProfile from "@pages/InsuranceCompany/InsuranceCompanyProfile";
import PolicyTypesManagementPage from "@pages/InsuranceCompany/PolicyTypesManagementPage";
import AnalyticsReportsPage from "@pages/InsuranceCompany/AnalyticsReportsPage";

function getNavLinks(userContext) {
  let nav = [];

  // VEHICLE OWNER Navigation
  if (userContext.role === "vehicle_owner") {
    nav.push({
      path: [`/dashboard`],
      title: "Dashboard",
      icon: "dashboard",
      page: <UserDashboard />,
    });

    nav.push({
      title: "My Vehicles",
      icon: "directions_car",
      page: "My Vehicles",
      defLinkSettings: {
        title: "Vehicle List",
        icon: "directions_car",
      },
      sub: [
        {
          path: [`/vehicles`],
          title: "Vehicle List",
          icon: "directions_car",
          page: <AddedVehicles />,
        },
        {
          path: [`/vehicles/add`],
          title: "Add New Vehicle",
          icon: "add_circle",
          page: <AddVehicles />,
        },
        {
          path: [`/vehicles/:vehicleId`],
          title: "Vehicle Details",
          icon: "info",
          page: "",
          hidden: true, // TODO: Hide from navigation, only for direct access
        },
        {
          path: [`/vehicles/:vehicleId/history`],
          title: "Vehicle History",
          icon: "history",
          page: <VehicleHistoryPage />,
        },
      ],
    });

    nav.push({
      title: "Service Management",
      icon: "build",
      page: "Service Management",
      defLinkSettings: {
        title: "Book Service",
        icon: "build",
      },
      sub: [
        {
          path: [`/services`],
          title: "Service Providers",
          icon: "business",
          page: <ServiceBooking />,
        },
        {
          path: [`/service-booking-form`],
          title: "Book Service",
          icon: "book_online",
          page: <ServiceBookingForm />,
          hidden: true, // TODO: Hide from navigation, only for direct access
        },
        {
          path: [`/service-provider-profile`],
          title: "Profile",
          icon: "book_online",
          page: <ServiceProviderProfile />,
          hidden: true, // TODO: Hide from navigation, only for direct access
        },
        {
          path: [`/services/appointments`],
          title: "My Bookings",
          icon: "event_available",
          page: <MyBookingServices />,
        },
        {
          path: [`/services/payment-success`],
          title: "Service Payment Success",
          icon: "check_circle",
          page: <ServicePaymentSuccess />,
          hidden: true,
        },
        // {
        //   path: [`/services/history`],
        //   title: "Service History",
        //   icon: "history",
        //   page: "Service History",
        // },
        // {
        //   path: [`/services/providers`],
        //   title: "Service Providers",
        //   icon: "business",
        //   page: "Service Providers",
        // },

        // {
        //   path: [`/services/reminders`],
        //   title: "Maintenance Reminders",
        //   icon: "notifications",
        //   page: "Maintenance Reminders",
        // }
      ],
    });

    nav.push({
      title: "Marketplace & Trading",
      icon: "store",
      page: "Marketplace & Trading",
      defLinkSettings: {
        title: "Marketplace Home",
        icon: "store",
      },
      sub: [
        {
          path: [`/marketplace`],
          title: "Marketplace Home",
          icon: "store",
          page: <MarketplaceHomePage />,
        },
        {
          path: [`/marketplace/buy`],
          title: "Buy Vehicle",
          icon: "shopping_cart",
          page: <ListedVehiclesPage />,
        },
        {
          path: [`/marketplace/sell`],
          title: "Sell Vehicle",
          icon: "sell",
          page: <SellVehiclePage />,
        },
        {
          path: [`/marketplace/my-ads`],
          title: "My Ads",
          icon: "campaign",
          page: <MyAdsPage />,
        },
        {
          path: [`/marketplace/saved-ads`],
          title: "Saved Ads",
          icon: "bookmark",
          page: <SavedVehiclesPage />,
        },

        {
          path: [`/marketplace/subscription`],
          title: "Subscription",
          icon: "subscriptions",
          page: <SubscriptionsPage />,
        },
        {
          path: [`/vehicleview`],
          title: "Vehicle View",
          icon: "info",
          page: <VehicleViewPage />,
          hidden: true, // TODO: Hide from navigation, only for direct access
        },
        {
          path: [`/vehiclehistory`],
          title: "Vehicle History",
          icon: "history",
          page: <VehicleHistoryPage />,
          hidden: true, // TODO: Hide from navigation, only for direct access
        },
        {
          path: [`/vehicle-ad-promotion/:id`],
          title: "Ad Promotion",
          icon: "trending_up",
          page: <VehicleAdPromotionPage />,
          hidden: true, // TODO: Hide from navigation, only for direct access
        },
        {
          path: [`/update-vehicle-ad/:id`],
          title: "Update Vehicle Ad",
          icon: "edit",
          page: <UpdateVehicleAd />,
          hidden: true, // TODO: Hide from navigation, only for direct access
        },
        {
          path: [`/payment-success`],
          title: "Payment Success",
          icon: "check_circle",
          page: <PaymentSuccessPage />,
          hidden: true,
        },
        {
          path: [`/promotion-payment-success`],
          title: "Payment Success",
          icon: "check_circle",
          page: <PromotionPaymentSuccessPage />,
          hidden: true,
        },
        {
          path: [`/marketplace/subscription-success`],
          title: "Payment Success",
          icon: "check_circle",
          page: <SubscriptionSuccessPage />,
          hidden: true,
        },
        {
          path: [`/marketplace/my-plans`],
          title: "My Plans",
          icon: "check_circle",
          page: <MyPlansPage />,
        },
      ],
    });

    // nav.push({
    //   title: "Insurance & Claims",
    //   icon: "security",
    //   page: "Insurance & Claims",
    //   defLinkSettings: {
    //     title: "Insurance Dashboard",
    //     icon: "security",
    //   },
    // sub: [
    //   {
    //     path: [`/insurance`],
    //     title: "My Insurance",
    //     icon: "security",
    //     page: <InsuranceDetails />,
    //   },
    //   {
    //     path: [`/insurance/claims/new`],
    //     title: "File New Claim",
    //     icon: "report_problem",
    //     page: <InsuranceClaimPage />,
    //   },
    // {
    //   path: [`/insurance`],
    //   title: "Insurance Dashboard",
    //   icon: "security",
    //   page: <InsuranceClaims />,
    // },
    // {
    //   path: [`/insurance/policies`],
    //   title: "Policy Management",
    //   icon: "policy",
    //   page: "Policy Management",
    // },

    // {
    //   path: [`/insurance/claims/history`],
    //   title: "Claim History",
    //   icon: "history",
    //   page: "Claim History",
    // },
    // {
    //   path: [`/insurance/accidents`],
    //   title: "Accident Reports",
    //   icon: "warning",
    //   page: "Accident Reports",
    // },
    //   ],
    // });

    nav.push({
      path: [`/dashboardVehiclePassport`],
      title: "Vehicle Passport",
      icon: "assignment",
      page: <VehiclePassportDashboard />,
    });

    nav.push({
      path: [`/marketplace/checkreports`],
      title: "Vehicle History Report",
      icon: "history",
      page: <VehicleHistorySearchPage />,
    });


      

    nav.push({
      title: "Insurance Management",
      icon: "policy",
      page: "Insurance Management",
      defLinkSettings: {
        title: "Insurance Management",
        icon: "folder",
      },
      sub: [
        {
          path: [`/myinsurancedetailspage`],
          title: "My Insurance Details",
          icon: "person",
          page: <MyInsuranceDetailsPage />,
        },
        {
          path: [`/claimsrequestform`],
          title: "Claims Request Form",
          icon: "policy",
          page: <ClaimRequestForm />,
        },
        {
          path: [`/claimhistorypage`],
          title: "Claim History",
          icon: "history",
          page: <ClaimHistoryPage />,
        },
        {
          path: [`/userclaimdetails/:claimId`],
          title: "User Claim Details",
          icon: "policy",
          page: <UserClaimDetailsPage />,
          hidden: true,
        },
      ],
    });

    // nav.push({
    //   title: "Documents",
    //   icon: "folder",
    //   page: "Documents",
    //   defLinkSettings: {
    //     title: "Documents Dashboard",
    //     icon: "folder",
    //   },
    //   sub: [
    //     {
    //       path: [`/documents`],
    //       title: "Documents Dashboard",
    //       icon: "folder",
    //       page: "Documents Dashboard",
    //     },
    //     {
    //       path: [`/documents/vehicle-papers`],
    //       title: "Vehicle Papers",
    //       icon: "description",
    //       page: "Vehicle Papers",
    //     },
    //     {
    //       path: [`/documents/service-records`],
    //       title: "Service Records",
    //       icon: "build",
    //       page: "Service Records",
    //     },
    //     {
    //       path: [`/documents/insurance-docs`],
    //       title: "Insurance Documents",
    //       icon: "security",
    //       page: "Insurance Documents",
    //     },
    //     {
    //       path: [`/documents/compliance`],
    //       title: "Compliance Certificates",
    //       icon: "verified",
    //       page: "Compliance Certificates",
    //     }
    //   ]
    // });

    // nav.push({
    //   title: "Profile",
    //   icon: "person",
    //   page: "Profile",
    //   defLinkSettings: {
    //     title: "Profile Overview",
    //     icon: "person",
    //   },
    //   sub: [
    //     {
    //       path: [`/profile`],
    //       title: "Profile Overview",
    //       icon: "person",
    //       page: "Profile Overview",
    //     },
    //     {
    //       path: [`/profile/personal`],
    //       title: "Personal Information",
    //       icon: "person_outline",
    //       page: "Personal Information",
    //     },
    //     {
    //       path: [`/profile/contact`],
    //       title: "Contact Details",
    //       icon: "contact_phone",
    //       page: "Contact Details",
    //     },
    //     {
    //       path: [`/profile/preferences`],
    //       title: "Preferences",
    //       icon: "settings",
    //       page: "Preferences",
    //     },
    //     {
    //       path: [`/profile/security`],
    //       title: "Security Settings",
    //       icon: "lock",
    //       page: "Security Settings",
    //     }
    //   ]
    // });
  }

  // SERVICE PROVIDER Navigation
  if (
    userContext.role === "service_center" ||
    userContext.role === "repair_center"
  ) {
    nav.push({
      path: [`/dashboard`],
      title: "Dashboard",
      icon: "dashboard",
      page: <ServiceProviderDashboardNew />,
    });

    //nav.push({
    //title: "Appointments",
    //icon: "schedule",
    //page: "Appointments",
    //defLinkSettings: {
    //title: "Appointment Management",
    //icon: "schedule",
    //},
    //sub: [
    //  {
    //path: [`/appointments/calendar`],
    //title: "Service Calendar",
    // icon: "calendar_today",
    // page: "Service Calendar",
    // },
    //],
    //});

    nav.push({
      path: [`/service-requests`],
      title: "Service Requests",
      icon: "assignment",
      page: <VehicleServiceRequests />,
    });

    // nav.push({
    //   title: "Customer Management",
    //   icon: "people",
    //   page: "Customer Management",
    //   defLinkSettings: {
    //     title: "Customer List",
    //     icon: "people",
    //   },
    //   sub: [
    //     {
    //       path: [`/customers`],
    //       title: "Customer List",
    //       icon: "people",
    //       page: "Customer List",
    //     },
    //     {
    //       path: [`/customers/history`],
    //       title: "Customer History",
    //       icon: "history",
    //       page: "Customer History",
    //     },
    //     {
    //       path: [`/customers/communication`],
    //       title: "Communication Center",
    //       icon: "message",
    //       page: "Communication Center",
    //     }
    //   ]
    // });

    nav.push({
      title: "Service Management",
      icon: "build",
      page: "Service Management",
      defLinkSettings: {
        title: "Service Categories",
        icon: "build",
      },
      sub: [
        {
          path: [`/services`],
          title: "Service Categories",
          icon: "build",
          page: <ServiceListingsPage />,
        },
        {
          path: [`/services/add`],
          title: "Add New Service",
          icon: "add_circle",
          page: <AddServicePage />,
        },
        {
          path: [`/services/:serviceId/edit`],
          title: "Add New Service",
          icon: "edit",
          page: <EditServicePage />,
        },
        {
          path: [`/services/manage-slots`],
          title: "Manage Slots",
          icon: "price_change",
          page: <ManageSlotsPage />, // TODO: Create this page
        },
        {
          path: [`/services/:serviceId/history`],
          title: "Service History",
          icon: "history",
          page: <VehicleHistoryDashboard />,
        },
        {
          path: [`/services/quality`],
          title: "Update Vehicle Passport",
          icon: "verified",
          page: <VehicleServiceUpdatePage />, // TODO: Create this page
        },
      ],
    });

    nav.push({
      path: [`/reviews`],
      title: "Reviews & Feedback",
      icon: "feedback",
      page: <ServiceProviderReviews />,
    });

    // nav.push({
    //   title: "Inventory",
    //   icon: "inventory",
    //   page: "Inventory",
    //   defLinkSettings: {
    //     title: "Inventory Management",
    //     icon: "inventory",
    //   },
    //   sub: [
    //     {
    //       path: [`/inventory`],
    //       title: "Inventory Management",
    //       icon: "inventory",
    //       page: "Inventory Management",
    //     },
    //     {
    //       path: [`/inventory/stock`],
    //       title: "Stock Levels",
    //       icon: "inventory_2",
    //       page: "Stock Levels",
    //     },
    //     {
    //       path: [`/inventory/suppliers`],
    //       title: "Supplier Management",
    //       icon: "local_shipping",
    //       page: "Supplier Management",
    //     },
    //     {
    //       path: [`/inventory/orders`],
    //       title: "Order History",
    //       icon: "history",
    //       page: "Order History",
    //     }
    //   ]
    // });

    // nav.push({
    //   title: "Financial",
    //   icon: "account_balance",
    //   page: "Financial",
    //   defLinkSettings: {
    //     title: "Financial Dashboard",
    //     icon: "account_balance",
    //   },
    //   sub: [
    //     {
    //       path: [`/financial`],
    //       title: "Financial Dashboard",
    //       icon: "account_balance",
    //       page: "Financial Dashboard",
    //     },
    //     {
    //       path: [`/financial/payments`],
    //       title: "Payment Management",
    //       icon: "payment",
    //       page: "Payment Management",
    //     },
    //     {
    //       path: [`/financial/invoices`],
    //       title: "Invoice Generation",
    //       icon: "receipt",
    //       page: "Invoice Generation",
    //     },
    //     {
    //       path: [`/financial/revenue`],
    //       title: "Revenue Reports",
    //       icon: "trending_up",
    //       page: "Revenue Reports",
    //     },
    //     {
    //       path: [`/financial/transactions`],
    //       title: "Transaction History",
    //       icon: "history",
    //       page: "Transaction History",
    //     }
    //   ]
    // });

    // nav.push({
    //   title: "Business Profile",
    //   icon: "business",
    //   page: "Business Profile",
    //   defLinkSettings: {
    //     title: "Company Information",
    //     icon: "business",
    //   },
    //   sub: [
    //     {
    //       path: [`/business`],
    //       title: "Company Information",
    //       icon: "business",
    //       page: "Company Information",
    //     },
    //     {
    //       path: [`/business/certifications`],
    //       title: "Certifications",
    //       icon: "verified",
    //       page: "Certifications",
    //     },
    //     {
    //       path: [`/business/hours`],
    //       title: "Operating Hours",
    //       icon: "schedule",
    //       page: "Operating Hours",
    //     },
    //     {
    //       path: [`/business/areas`],
    //       title: "Service Areas",
    //       icon: "location_on",
    //       page: "Service Areas",
    //     }
    //   ]
    // });

    // nav.push({
    //   path: [`/analytics`],
    //   title: "Reports & Analytics",
    //   icon: "analytics",
    //   page: "Reports & Analytics",
    // });

    // nav.push({
    //   title: "Profile",
    //   icon: "person",
    //   page: "Profile",
    //   defLinkSettings: {
    //     title: "Profile Overview",
    //     icon: "person",
    //   },
    //   sub: [
    //     {
    //       path: [`/profile`],
    //       title: "Profile Overview",
    //       icon: "person",
    //       page: "Profile Overview",
    //     },
    //     {
    //       path: [`/profile/personal`],
    //       title: "Personal Information",
    //       icon: "person_outline",
    //       page: "Personal Information",
    //     },
    //     {
    //       path: [`/profile/contact`],
    //       title: "Contact Details",
    //       icon: "contact_phone",
    //       page: "Contact Details",
    //     },
    //     {
    //       path: [`/profile/preferences`],
    //       title: "Preferences",
    //       icon: "settings",
    //       page: "Preferences",
    //     },
    //     {
    //       path: [`/profile/security`],
    //       title: "Security Settings",
    //       icon: "lock",
    //       page: "Security Settings",
    //     }
    //   ]
    // });
  }

  // INSURANCE COMPANY Navigation
  if (userContext.role === "insurance_agent") {
    nav.push({
      path: [`/vehicles`],
      title: "Vehicle List",
      icon: "directions_car",
      page: <VehicleList />,
    });

    nav.push({
      title: "Claims Management",
      icon: "assignment",
      page: "Claims Management",
      defLinkSettings: {
        title: "Claims Dashboard",
        icon: "assignment",
      },
      sub: [
        // {
        //   path: [`/claims`],
        //   title: "Claims Dashboard",
        //   icon: "assignment",
        //   page: "Claims Dashboard",
        // },
        {
          path: [`/claims/active`],
          title: "Active Claims",
          icon: "pending_actions",
          page: <InsuranceClaims />,
        },
        // {
        //   path: [`/claims/processing`],
        //   title: "Claim Processing",
        //   icon: "process",
        //   page: "Claim Processing",
        // },
        // {
        //   path: [`/claims/assessment`],
        //   title: "Damage Assessment",
        //   icon: "assessment",
        //   page: "Damage Assessment",
        // }
      ],
    });
    nav.push({
      path: [`/dashboard`],
      title: "Dashboard",
      icon: "dashboard",
      page: <InsuranceCompanyDashboard />,
    });

    nav.push({
      title: "Policy Management",
      icon: "policy",
      page: "Policy Management",
      defLinkSettings: {
        title: "Policy Dashboard",
        icon: "policy",
      },
      sub: [
        {
          path: [`/policymanagement`],
          title: "Policy Management",
          icon: "policy",
          page: <InsurancePolicyManagement />,
        },

        {
          path: [`/insurancepolicydetails/:policyNumber`],
          title: "Policy Details",
          icon: "info",
          page: <InsurancePolicyDetailsPage />,
          hidden: true,
        },

        {
          path: [`/addnewpolicy`],
          title: "Add New Policy",
          icon: "add_circle",
          page: <AddNewPolicyPage />,
        },

        {
          path: [`/policytypesmanagement`],
          title: "Policy Types Management",
          icon: "category",
          page: <PolicyTypesManagementPage />,
        },

        // {
        //   path: [`/policies/premium`],
        //   title: "Premium Management",
        //   icon: "attach_money",
        //   page: "Premium Management",
        // },
        // {
        //   path: [`/policies/analytics`],
        //   title: "Policy Analytics",
        //   icon: "analytics",
        //   page: "Policy Analytics",
        // }
      ],
    });

<<<<<<< HEAD
    nav.push({
      path: [`/claimsmanagement`],
      title: "Claims Management",
      icon: "assignment",
      page: <InsuranceClaimsManagementPage />,
    });
=======
      nav.push({
        path: [`/claimsmanagement`],
        title: "Claims Management",
        icon: "assignment",
        page: <InsuranceClaimsManagementPage/>,
     });

      nav.push({
        path: [`/insurance-claims/:id`],
        title: "Claim Details",
        icon: "assignment",
        page: <InsuranceClaimDetailsPage />,
        hidden: true, 
      });

        nav.push({
        path: [`/analyticsreports`],
        title: "Analytics & Reports",
        icon: "analytics",
        page: <AnalyticsReportsPage />,
      });

      nav.push({
        path: [`/profile`],
        title: "My Profile",
        icon: "person",
        page: <InsuranceCompanyProfile />,
      });

    
>>>>>>> 2e13329b

    nav.push({
      path: [`/insurance-claims/:id`],
      title: "Claim Details",
      icon: "assignment",
      page: <InsuranceClaimDetailsPage />,
      hidden: true,
    });

    nav.push({
      path: [`/analyticsreports`],
      title: "Analytics & Reports",
      icon: "analytics",
      page: <AnalyticsReportsPage />,
    });

    nav.push({
      path: [`/profile`],
      title: "My Profile",
      icon: "person",
      page: <InsuranceCompanyProfile />,
    });

    // Commented out duplicate Profile section - already have My Profile above
    // nav.push({
    //   title: "Profile",
    //   icon: "person",
    //   page: "Profile",
    //   defLinkSettings: {
    //     title: "Profile Overview",
    //     icon: "person",
    //   },
    //   sub: [
    //     {
    //       path: [`/profile`],
    //       title: "Profile Overview",
    //       icon: "person",
    //       page: "Profile Overview",
    //     },
    //     {
    //       path: [`/profile/personal`],
    //       title: "Personal Information",
    //       icon: "person_outline",
    //       page: "Personal Information",
    //     },
    //     {
    //       path: [`/profile/contact`],
    //       title: "Contact Details",
    //       icon: "contact_phone",
    //       page: "Contact Details",
    //     },
    //     // {
    //     //   path: [`/profile/preferences`],
    //     //   title: "Preferences",
    //     //   icon: "settings",
    //     //   page: "Preferences",
    //     // },
    //     // {
    //     //   path: [`/profile/security`],
    //     //   title: "Security Settings",
    //     //   icon: "lock",
    //     //   page: "Security Settings",
    //     // }
    //   ],
    // });
  }

  // SYSTEM ADMINISTRATOR Navigation
  if (userContext.role === "system_admin") {
    nav.push({
      path: [`/dashboard`],
      title: "Dashboard",
      icon: "dashboard",
      page: <DashboardHome />,
    });

    nav.push({
      path: [`/subscriptions`],
      title: "Subscriptions",
      icon: "subscriptions",
      page: <Subscriptions />,
    });

    nav.push({
      title: "User Management",
      icon: "people",
      page: "User Management",
      defLinkSettings: {
        title: "All Users",
        icon: "people",
      },
      sub: [
        {
          path: [`/users/vehicleowners`],
          title: "Vehicle Owners",
          icon: "directions_car",
          page: <VehicleOwners />,
        },
        {
          path: [`/users/insurancecompanies`],
          title: "Insurance Companies",
          icon: "security",
          page: <InsuranceCompaniesPage />,
        },
        {
          path: [`/users/services`],
          title: "Service Centers",
          icon: "build",
          page: <ServiceCenters />,
        },
      ],
    });

    nav.push({
      path: [`/notifications`],
      title: "Notifications",
      icon: "notifications",
      page: <Notifications />,
    });

    nav.push({
      path: [`/transactions`],
      title: "Transaction Management",
      icon: "account_balance_wallet",
      page: <Transactions />,
    });

    nav.push({
      path: [`/updates`],
      title: "Updates",
      icon: "system_update",
      page: <Updates />,
    });

    nav.push({
      path: [`/analytics`],
      title: "Analytics & Reports",
      icon: "analytics",
      page: <Analytics />,
    });

    // nav.push({
    //   title: "Platform Management",
    //   icon: "settings",
    //   page: "Platform Management",
    //   defLinkSettings: {
    //     title: "System Configuration",
    //     icon: "settings",
    //   },
    //   sub: [
    //     {
    //       path: [`/platform/config`],
    //       title: "System Configuration",
    //       icon: "settings",
    //       page: "System Configuration",
    //     },
    //     {
    //       path: [`/platform/features`],
    //       title: "Feature Toggles",
    //       icon: "toggle_on",
    //       page: "Feature Toggles",
    //     },
    //     {
    //       path: [`/platform/content`],
    //       title: "Content Management",
    //       icon: "edit",
    //       page: "Content Management",
    //     },
    //     {
    //       path: [`/platform/api`],
    //       title: "API Management",
    //       icon: "api",
    //       page: "API Management",
    //     }
    //   ]
    // });

    // nav.push({
    //   title: "Service Provider Verification",
    //   icon: "verified",
    //   page: "Service Provider Verification",
    //   defLinkSettings: {
    //     title: "Pending Verifications",
    //     icon: "pending",
    //   },
    //   sub: [
    //     {
    //       path: [`/verification/pending`],
    //       title: "Pending Verifications",
    //       icon: "pending",
    //       page: "Pending Verifications",
    //     },
    //     {
    //       path: [`/verification/process`],
    //       title: "Verification Process",
    //       icon: "process",
    //       page: "Verification Process",
    //     },
    //     {
    //       path: [`/verification/certifications`],
    //       title: "Certification Management",
    //       icon: "verified",
    //       page: "Certification Management",
    //     },
    //     {
    //       path: [`/verification/analytics`],
    //       title: "Provider Analytics",
    //       icon: "analytics",
    //       page: "Provider Analytics",
    //     }
    //   ]
    // });

    // nav.push({
    //   title: "Financial Oversight",
    //   icon: "account_balance",
    //   page: "Financial Oversight",
    //   defLinkSettings: {
    //     title: "Transaction Monitoring",
    //     icon: "monitor_heart",
    //   },
    //   sub: [
    //     {
    //       path: [`/financial/transactions`],
    //       title: "Transaction Monitoring",
    //       icon: "monitor_heart",
    //       page: "Transaction Monitoring",
    //     },
    //     {
    //       path: [`/financial/revenue`],
    //       title: "Revenue Analytics",
    //       icon: "trending_up",
    //       page: "Revenue Analytics",
    //     },
    //     {
    //       path: [`/financial/commission`],
    //       title: "Commission Management",
    //       icon: "percent",
    //       page: "Commission Management",
    //     },
    //     {
    //       path: [`/financial/gateway`],
    //       title: "Payment Gateway",
    //       icon: "payment",
    //       page: "Payment Gateway",
    //     }
    //   ]
    // });

    // nav.push({
    //   title: "Security & Compliance",
    //   icon: "shield",
    //   page: "Security & Compliance",
    //   defLinkSettings: {
    //     title: "Security Logs",
    //     icon: "security",
    //   },
    //   sub: [
    //     {
    //       path: [`/security/logs`],
    //       title: "Security Logs",
    //       icon: "security",
    //       page: "Security Logs",
    //     },
    //     {
    //       path: [`/security/audit`],
    //       title: "Audit Trails",
    //       icon: "track_changes",
    //       page: "Audit Trails",
    //     },
    //     {
    //       path: [`/security/compliance`],
    //       title: "Compliance Reports",
    //       icon: "rule",
    //       page: "Compliance Reports",
    //     },
    //     {
    //       path: [`/security/data`],
    //       title: "Data Protection",
    //       icon: "privacy_tip",
    //       page: "Data Protection",
    //     }
    //   ]
    // });

    // nav.push({
    //   title: "System Maintenance",
    //   icon: "build_circle",
    //   page: "System Maintenance",
    //   defLinkSettings: {
    //     title: "System Health",
    //     icon: "health_and_safety",
    //   },
    //   sub: [
    //     {
    //       path: [`/system/health`],
    //       title: "System Health",
    //       icon: "health_and_safety",
    //       page: "System Health",
    //     },
    //     {
    //       path: [`/system/database`],
    //       title: "Database Management",
    //       icon: "storage",
    //       page: "Database Management",
    //     },
    //     {
    //       path: [`/system/backup`],
    //       title: "Backup & Recovery",
    //       icon: "backup",
    //       page: "Backup & Recovery",
    //     },
    //     {
    //       path: [`/system/errors`],
    //       title: "Error Logs",
    //       icon: "error",
    //       page: "Error Logs",
    //     }
    //   ]
    // });

    // nav.push({
    //   path: [`/subscription`],
    //   title: "Subscriptions",
    //   icon: "subscriptions",
    //   page: "Subscriptions",
    // });

    nav.push({
      path: [`/usercontacts`],
      title: "Support & Help",
      icon: "help",
      page: <UserContacts />,
      defLinkSettings: {
        title: "Help Desk",
        icon: "help_center",
      },
      // sub: [
      //   {
      //     path: [`/support/helpdesk`],
      //     title: "Help Desk",
      //     icon: "help_center",
      //     page: "Help Desk",
      //   },
      //   {
      //     path: [`/support/users`],
      //     title: "User Support",
      //     icon: "support_agent",
      //     page: "User Support",
      //   },
      //   {
      //     path: [`/support/docs`],
      //     title: "Documentation",
      //     icon: "description",
      //     page: "Documentation",
      //   },
      //   {
      //     path: [`/support/training`],
      //     title: "Training Materials",
      //     icon: "school",
      //     page: "Training Materials",
      //   }
      // ]
    });
  }

  return processNavLinks(nav);
}

function processNavLinks(nav) {
  nav.forEach((navItem) => {
    // Check main nav items for subNav
    if (navItem.subNav && Array.isArray(navItem.subNav)) {
      const defaultItem = {
        path: navItem.path,
        title: navItem.defLinkSettings?.title || navItem.title || "Default",
        page: navItem.page,
        icon: navItem.defLinkSettings?.icon || navItem.icon || "home",
        paramResolvers: navItem.paramResolvers,
      };
      navItem.subNav.unshift(defaultItem);
    }

    // Check sub items for subNav
    if (navItem.sub) {
      navItem.sub.forEach((subItem) => {
        if (subItem.subNav && Array.isArray(subItem.subNav)) {
          const defaultItem = {
            path: subItem.path,
            title: "Default",
            page: subItem.page,
            icon: subItem.icon,
            paramResolvers: subItem.paramResolvers,
          };
          subItem.subNav.unshift(defaultItem);
        }
      });
    }
  });

  return nav;
}

export { getNavLinks };<|MERGE_RESOLUTION|>--- conflicted
+++ resolved
@@ -863,14 +863,6 @@
       ],
     });
 
-<<<<<<< HEAD
-    nav.push({
-      path: [`/claimsmanagement`],
-      title: "Claims Management",
-      icon: "assignment",
-      page: <InsuranceClaimsManagementPage />,
-    });
-=======
       nav.push({
         path: [`/claimsmanagement`],
         title: "Claims Management",
@@ -901,7 +893,8 @@
       });
 
     
->>>>>>> 2e13329b
+
+
 
     nav.push({
       path: [`/insurance-claims/:id`],
