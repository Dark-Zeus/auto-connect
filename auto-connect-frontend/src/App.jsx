--- conflicted
+++ resolved
@@ -11,12 +11,7 @@
 import AuthPage from "@pages/AuthPage";
 import LoginForm from "@components/LoginForm";
 import { UserContext } from "@contexts/UserContext";
-<<<<<<< HEAD
-import RegisterServiceProvider from "@pages/RegisterServiceProvider";
-import ServiceProvidersPage from "@pages/ServiceProvidersPage";
-
-=======
->>>>>>> b41112cb
+
 import AdaptiveSubTable from "@components/atoms/AdaptiveSubTable";
 import Confirm from "@components/atoms/Confirm";
 import AdaptiveTable from "@components/atoms/AdaptiveTable";
@@ -272,13 +267,113 @@
       );
     }
 
-<<<<<<< HEAD
+    if (userContext) {
+      return <Navigate to="/dashboard" replace />;
+    }
+
+    return children;
+  };
+
+  return (
+    <ThemeProvider theme={theme}>
+      <CssBaseline />
+      <UserContext.Provider value={{ userContext, setUserContext }}>
+        <BrowserRouter>
+          <div className="app">
+            <Routes>
+              {/* Landing Page */}
+              <Route
+                path="/"
+                element={
+                  <PublicRoute>
+                    <LandingPage />
+                  </PublicRoute>
+                }
+              />
+
+              {/* Authentication Routes */}
+              <Route
+                path="/auth/*"
+                element={
+                  <PublicRoute>
+                    <Routes>
+                      <Route
+                        path="/"
+                        element={<Navigate to="/auth/login" replace />}
+                      />
+                      <Route
+                        path=""
+                        element={
+                          <AuthPage>
+                            <LoginForm />
+                          </AuthPage>
+                        }
+                      />
+                      <Route
+                        path="/login"
+                        element={
+                          <AuthPage>
+                            <LoginForm />
+                          </AuthPage>
+                        }
+                      />
+                      <Route
+                        path="/register"
+                        element={
+                          <AuthPage>
+                            <RegisterForm />
+                          </AuthPage>
+                        }
+                      />
+                      <Route
+                        path="/forgot-password"
+                        element={
+                          <AuthPage>
+                            <div
+                              style={{ textAlign: "center", padding: "2rem" }}
+                            >
+                              <h2>Forgot Password</h2>
+                              <p>This feature is coming soon!</p>
+                            </div>
+                          </AuthPage>
+                        }
+                      />
+                      <Route
+                        path="/verify"
+                        element={
+                          <AuthPage>
+                            <div
+                              style={{ textAlign: "center", padding: "2rem" }}
+                            >
+                              <h2>Email Verification</h2>
+                              <p>
+                                Please check your email for verification
+                                instructions.
+                              </p>
+                            </div>
+                          </AuthPage>
+                        }
+                      />
+                    </Routes>
+                  </PublicRoute>
+                }
+              />
+
+              {/* Protected Dashboard Routes - preserve all your existing routes */}
+              <Route
+                path="/dashboard"
+                element={
+                  <ProtectedRoute>
+                    <Dashboard />
+                  </ProtectedRoute>
+                }
+              />
+
           <Route path="/*" element={
             <Dashboard/>
           } />
           
-          <Route path="/service-providers" element={<Dashboard><ServiceProvidersPage /></Dashboard>} />
-          <Route path="/register-service-provider" element={<Dashboard><RegisterServiceProvider /></Dashboard>} />
+
           <Route path="/sub2" element={<Dashboard>
             <AdaptivePaginatableTable
               title={"Tenants"}
@@ -321,580 +416,6 @@
                   <IconButton icona="delete" c="red" size={30} onClick={() => handleDelete(row.id)} />
                 ]
               }}
-=======
-    if (userContext) {
-      return <Navigate to="/dashboard" replace />;
-    }
->>>>>>> b41112cb
-
-    return children;
-  };
-
-  return (
-    <ThemeProvider theme={theme}>
-      <CssBaseline />
-      <UserContext.Provider value={{ userContext, setUserContext }}>
-        <BrowserRouter>
-          <div className="app">
-            <Routes>
-              {/* Landing Page */}
-              <Route
-                path="/"
-                element={
-                  <PublicRoute>
-                    <LandingPage />
-                  </PublicRoute>
-                }
-              />
-
-              {/* Authentication Routes */}
-              <Route
-                path="/auth/*"
-                element={
-                  <PublicRoute>
-                    <Routes>
-                      <Route
-                        path="/"
-                        element={<Navigate to="/auth/login" replace />}
-                      />
-                      <Route
-                        path=""
-                        element={
-                          <AuthPage>
-                            <LoginForm />
-                          </AuthPage>
-                        }
-                      />
-                      <Route
-                        path="/login"
-                        element={
-                          <AuthPage>
-                            <LoginForm />
-                          </AuthPage>
-                        }
-                      />
-                      <Route
-                        path="/register"
-                        element={
-                          <AuthPage>
-                            <RegisterForm />
-                          </AuthPage>
-                        }
-                      />
-                      <Route
-                        path="/forgot-password"
-                        element={
-                          <AuthPage>
-                            <div
-                              style={{ textAlign: "center", padding: "2rem" }}
-                            >
-                              <h2>Forgot Password</h2>
-                              <p>This feature is coming soon!</p>
-                            </div>
-                          </AuthPage>
-                        }
-                      />
-                      <Route
-                        path="/verify"
-                        element={
-                          <AuthPage>
-                            <div
-                              style={{ textAlign: "center", padding: "2rem" }}
-                            >
-                              <h2>Email Verification</h2>
-                              <p>
-                                Please check your email for verification
-                                instructions.
-                              </p>
-                            </div>
-                          </AuthPage>
-                        }
-                      />
-                    </Routes>
-                  </PublicRoute>
-                }
-              />
-
-              {/* Protected Dashboard Routes - preserve all your existing routes */}
-              <Route
-                path="/dashboard"
-                element={
-                  <ProtectedRoute>
-                    <Dashboard />
-                  </ProtectedRoute>
-                }
-              />
-
-              <Route
-                path="/sub2"
-                element={
-                  <ProtectedRoute>
-                    <Dashboard>
-                      <AdaptivePaginatableTable
-                        title={"Tenants"}
-                        subtitle={"List of all tenants"}
-                        headers={[
-                          {
-                            colKey: "id",
-                            icon: "person",
-                            label: "ID",
-                            visible: true,
-                            container: (value) => (
-                              <span
-                                style={{
-                                  padding: "4px 12px",
-                                  borderRadius: "8px",
-                                  backgroundColor:
-                                    value === "user0001"
-                                      ? "#e0f7e9"
-                                      : "#fdecea",
-                                  color:
-                                    value === "user0001"
-                                      ? "#2e7d32"
-                                      : "#c62828",
-                                  fontWeight: "bold",
-                                }}
-                              >
-                                {value}
-                              </span>
-                            ),
-                          },
-                          {
-                            colKey: "name",
-                            icon: "person",
-                            label: "Name",
-                            visible: true,
-                          },
-                          {
-                            colKey: "email",
-                            icon: "email",
-                            label: "Email",
-                            visible: true,
-                          },
-                          {
-                            colKey: "address",
-                            icon: "location_on",
-                            label: "Address",
-                            visible: true,
-                          },
-                          {
-                            colKey: "phone",
-                            icon: "phone",
-                            label: "Phone",
-                            visible: true,
-                          },
-                          {
-                            colKey: "status",
-                            icon: "check_circle",
-                            label: "Status",
-                          },
-                          {
-                            colKey: "created_at",
-                            icon: "calendar_today",
-                            label: "Created At",
-                          },
-                          {
-                            colKey: "updated_at",
-                            icon: "update",
-                            label: "Updated At",
-                          },
-                        ]}
-                        isSettingsBtn={true}
-                        isExportBtn={true}
-                        isAddBtn={true}
-                        isCollapsible={false}
-                        actions={{
-                          enable: true,
-                          actionHeaderLabel: "Actions",
-                          actionHeaderIcon: "settings",
-                          dataContainerClass: "horizontal-container flex-end",
-                          getActions: (row) => [
-                            <IconButton
-                              icona="edit"
-                              c="blue"
-                              size={30}
-                              onClick={() => handleEdit(row)}
-                            />,
-                            <IconButton
-                              icona="delete"
-                              c="red"
-                              size={30}
-                              onClick={() => handleDelete(row.id)}
-                            />,
-                          ],
-                        }}
-                        fetchData={fetchData}
-                        serverPageSize={10}
-                      />
-
-                      <AdaptiveTable
-                        title={"Tenants"}
-                        subtitle={"List of all tenants"}
-                        headers={[
-                          {
-                            colKey: "id",
-                            icon: "person",
-                            label: "ID",
-                            visible: true,
-                            container: (value) => (
-                              <span
-                                style={{
-                                  padding: "4px 12px",
-                                  borderRadius: "8px",
-                                  backgroundColor:
-                                    value === "user0001"
-                                      ? "#e0f7e9"
-                                      : "#fdecea",
-                                  color:
-                                    value === "user0001"
-                                      ? "#2e7d32"
-                                      : "#c62828",
-                                  fontWeight: "bold",
-                                }}
-                              >
-                                {value}
-                              </span>
-                            ),
-                          },
-                          {
-                            colKey: "name",
-                            icon: "person",
-                            label: "Name",
-                            visible: true,
-                          },
-                          {
-                            colKey: "email",
-                            icon: "email",
-                            label: "Email",
-                            visible: true,
-                          },
-                          {
-                            colKey: "address",
-                            icon: "location_on",
-                            label: "Address",
-                            visible: true,
-                          },
-                          {
-                            colKey: "phone",
-                            icon: "phone",
-                            label: "Phone",
-                            visible: true,
-                          },
-                          {
-                            colKey: "status",
-                            icon: "check_circle",
-                            label: "Status",
-                          },
-                          {
-                            colKey: "created_at",
-                            icon: "calendar_today",
-                            label: "Created At",
-                          },
-                          {
-                            colKey: "updated_at",
-                            icon: "update",
-                            label: "Updated At",
-                          },
-                        ]}
-                        isSettingsBtn={true}
-                        isExportBtn={true}
-                        isAddBtn={true}
-                        isCollapsible={false}
-                        actions={{
-                          enable: true,
-                          actionHeaderLabel: "Actions",
-                          actionHeaderIcon: "settings",
-                          dataContainerClass: "horizontal-container flex-end",
-                          getActions: (row) => [
-                            <IconButton
-                              icona="edit"
-                              c="blue"
-                              size={30}
-                              onClick={() => handleEdit(row)}
-                            />,
-                            <IconButton
-                              icona="delete"
-                              c="red"
-                              size={30}
-                              onClick={() => handleDelete(row.id)}
-                            />,
-                          ],
-                        }}
-                        data={[
-                          {
-                            id: "user0001",
-                            name: "John Doe",
-                            email: "a@b.c",
-                            address: "123 Main St",
-                            phone: "123-456-7890",
-                            status: "Active",
-                            created_at: "2023-01-01",
-                            updated_at: "2023-01-02",
-                          },
-                          {
-                            id: "user0002",
-                            name: "Jane Doe",
-                            email: "b@c.d",
-                            address: "456 Elm St",
-                            phone: "234-567-8901",
-                            status: "Inactive",
-                            created_at: "2023-01-03",
-                            updated_at: "2023-01-04",
-                          },
-                          {
-                            id: "user0003",
-                            name: "Alice Smith",
-                            email: "c@d.e",
-                            address: "789 Oak St",
-                            phone: "345-678-9012",
-                            status: "Active",
-                            created_at: "2023-01-05",
-                            updated_at: "2023-01-06",
-                          },
-                          {
-                            id: "user0004",
-                            name: "Bob Johnson",
-                            email: "d@e.f",
-                            address: "321 Pine St",
-                            phone: "456-789-0123",
-                            status: "Inactive",
-                            created_at: "2023-01-07",
-                            updated_at: "2023-01-08",
-                          },
-                          {
-                            id: "user0005",
-                            name: "Charlie Brown",
-                            email: "e@f.g",
-                            address: "654 Maple St",
-                            phone: "567-890-1234",
-                            status: "Active",
-                            created_at: "2023-01-09",
-                            updated_at: "2023-01-10",
-                          },
-                          {
-                            id: "user0006",
-                            name: "David Wilson",
-                            email: "f@g.h",
-                            address: "987 Cedar St",
-                            phone: "678-901-2345",
-                            status: "Inactive",
-                            created_at: "2023-01-11",
-                            updated_at: "2023-01-12",
-                          },
-                          {
-                            id: "user0007",
-                            name: "Eve Davis",
-                            email: "g@h.i",
-                            address: "123 Birch St",
-                            phone: "789-012-3456",
-                            status: "Active",
-                            created_at: "2023-01-13",
-                            updated_at: "2023-01-14",
-                          },
-                          {
-                            id: "user0008",
-                            name: "Frank Miller",
-                            email: "h@i.j",
-                            address: "456 Spruce St",
-                            phone: "890-123-4567",
-                            status: "Inactive",
-                            created_at: "2023-01-15",
-                            updated_at: "2023-01-16",
-                          },
-                          {
-                            id: "user0009",
-                            name: "Grace Lee",
-                            email: "i@j.k",
-                            address: "789 Fir St",
-                            phone: "901-234-5678",
-                            status: "Active",
-                            created_at: "2023-01-17",
-                            updated_at: "2023-01-18",
-                          },
-                          {
-                            id: "user0010",
-                            name: "Hank Taylor",
-                            email: "j@k.l",
-                            address: "321 Willow St",
-                            phone: "012-345-6789",
-                            status: "Inactive",
-                            created_at: "2023-01-19",
-                            updated_at: "2023-01-20",
-                          },
-                        ]}
-                        serverPageSize={10}
-                      />
-
-                      <AdaptiveSubTable
-                        title={"Tenants"}
-                        subtitle={"List of all tenants"}
-                        headers={[
-                          { colKey: "id", icon: "person", label: "ID" },
-                          { colKey: "name", icon: "person", label: "Name" },
-                          { colKey: "email", icon: "email", label: "Email" },
-                        ]}
-                        isSettingsBtn={true}
-                        isExportBtn={true}
-                        isAddBtn={true}
-                        isCollapsible={true}
-                        actions={{
-                          enable: true,
-                          actionHeaderLabel: "Actions",
-                          actionHeaderIcon: "settings",
-                          dataContainerClass: "horizontal-container flex-end",
-                          actions: [
-                            <IconButton icona="add" c="green" size={30} />,
-                            <IconButton icona="edit" c="blue" size={30} />,
-                            <IconButton icona="delete" c="red" size={30} />,
-                          ],
-                          subActions: [
-                            <IconButton icona="edit" c="blue" size={30} />,
-                            <IconButton icona="delete" c="red" size={30} />,
-                          ],
-                        }}
-                        data={[
-                          {
-                            id: "user0001",
-                            name: "John Doe",
-                            email: "ssai",
-                            subdata: [
-                              { id: "", name: "John Doe", email: "ssai" },
-                              { id: "", name: "John Doe1", email: "ssai" },
-                              { id: "", name: "John Doe2", email: "ssai" },
-                            ],
-                          },
-                          {
-                            id: "user0002",
-                            name: "Jane Doe",
-                            email: "asfaw",
-                            subdata: [
-                              { id: "", name: "John Doe", email: "ssai" },
-                              { id: "", name: "John Doe1", email: "ssai" },
-                              { id: "", name: "John Doe2", email: "ssai" },
-                            ],
-                          },
-                          { id: "user0001", name: "John Doe", email: "ssai" },
-                          {
-                            id: "user0002",
-                            name: "Jane Doe",
-                            email: "asfaw",
-                            subdata: [
-                              { id: "", name: "John Doe", email: "ssai" },
-                              { id: "", name: "John Doe1", email: "ssai" },
-                            ],
-                          },
-                          { id: "user0001", name: "John Doe", email: "ssai" },
-                          { id: "user0002", name: "Jane Doe", email: "asfaw" },
-                        ]}
-                      />
-                    </Dashboard>
-                  </ProtectedRoute>
-                }
-              />
-
-              <Route
-                path="/tab"
-                element={
-                  <ProtectedRoute>
-                    <Dashboard>
-                      <AdaptiveSubTable
-                        title={"Tenants"}
-                        subtitle={"List of all tenants"}
-                        headers={[
-                          { colKey: "id", icon: "person", label: "ID" },
-                          { colKey: "name", icon: "person", label: "Name" },
-                          { colKey: "email", icon: "email", label: "Email" },
-                          { colKey: "id", icon: "person", label: "ID" },
-                          { colKey: "name", icon: "person", label: "Name" },
-                          { colKey: "email", icon: "email", label: "Email" },
-                          { colKey: "id", icon: "person", label: "ID" },
-                          { colKey: "name", icon: "person", label: "Name" },
-                          { colKey: "email", icon: "email", label: "Email" },
-                          { colKey: "id", icon: "person", label: "ID" },
-                          { colKey: "name", icon: "person", label: "Name" },
-                        ]}
-                        actions={{
-                          enable: true,
-                          actionHeaderLabel: "Actions",
-                          actionHeaderIcon: "settings",
-                          dataContainerClass: "horizontal-container flex-end",
-                          actions: [
-                            <IconButton icona="add" c="green" size={30} />,
-                            <IconButton icona="edit" c="blue" size={30} />,
-                            <IconButton icona="delete" c="red" size={30} />,
-                          ],
-                          subActions: [
-                            <IconButton icona="edit" c="blue" size={30} />,
-                            <IconButton icona="delete" c="red" size={30} />,
-                          ],
-                        }}
-                        data={[
-                          {
-                            id: "user0001",
-                            name: "John Doe",
-                            email: "ssai",
-                            subdata: [
-                              { id: "", name: "John Doe", email: "ssai" },
-                              { id: "", name: "John Doe1", email: "ssai" },
-                              { id: "", name: "John Doe2", email: "ssai" },
-                            ],
-                          },
-                          {
-                            id: "user0002",
-                            name: "Jane Doe",
-                            email: "asfaw",
-                            subdata: [
-                              { id: "", name: "John Doe", email: "ssai" },
-                              { id: "", name: "John Doe1", email: "ssai" },
-                              { id: "", name: "John Doe2", email: "ssai" },
-                            ],
-                          },
-                          { id: "user0001", name: "John Doe", email: "ssai" },
-                          {
-                            id: "user0002",
-                            name: "Jane Doe",
-                            email: "asfaw",
-                            subdata: [
-                              { id: "", name: "John Doe", email: "ssai" },
-                              { id: "", name: "John Doe1", email: "ssai" },
-                            ],
-                          },
-                          { id: "user0001", name: "John Doe", email: "ssai" },
-                          { id: "user0002", name: "Jane Doe", email: "asfaw" },
-                        ]}
-                      />
-                    </Dashboard>
-                  </ProtectedRoute>
-                }
-              />
-
-              {/* Fallback routes */}
-              <Route
-                path="/*"
-                element={
-                  <ProtectedRoute>
-                    <Dashboard />
-                  </ProtectedRoute>
-                }
-              />
-            </Routes>
-
-            {/* Toast Container for notifications */}
-            <ToastContainer
-              position="top-right"
-              autoClose={5000}
-              hideProgressBar={false}
-              newestOnTop={false}
-              closeOnClick
-              rtl={false}
-              pauseOnFocusLoss
-              draggable
-              pauseOnHover
-              theme="light"
-              toastStyle={{
-                borderRadius: "12px",
-                boxShadow: "0 4px 20px rgba(74, 98, 138, 0.15)",
-              }}
             />
           </div>
         </BrowserRouter>
