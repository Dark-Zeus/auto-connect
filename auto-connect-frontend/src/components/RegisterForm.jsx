import React, { useState, useEffect, useContext } from "react";
import { Link, useNavigate } from "react-router-dom";
import { toast } from "react-toastify";
import {
  Box,
  Button,
  TextField,
  Typography,
  Paper,
  InputAdornment,
  IconButton,
  Divider,
  CircularProgress,
  Fade,
  LinearProgress,
  Chip,
  FormControlLabel,
  Checkbox,
  MenuItem,
  Stepper,
  Step,
  StepLabel,
} from "@mui/material";
import {
  Person as PersonIcon,
  Email as EmailIcon,
  Lock as LockIcon,
  Phone as PhoneIcon,
  LocationOn as LocationIcon,
  Business as BusinessIcon,
  Badge as BadgeIcon,
  Visibility,
  VisibilityOff,
  PersonAdd as RegisterIcon,
  Google as GoogleIcon,
  ArrowBack,
  ArrowForward,
  Check as CheckIcon,
  Close as CloseIcon,
} from "@mui/icons-material";

import { UserContext } from "../contexts/UserContext";
import axios from "../utils/axios";
import "./RegisterForm.css";

<<<<<<< HEAD
import RightIconRectInput from "./atoms/RightIconRectInput";
import IconButton from "./atoms/IconButton";
import OverlayWindow from "./OverlayWindow";
import RegisterServiceProviderForm from "@pages/RegisterServiceProvider";
=======
const RegisterForm = () => {
  const navigate = useNavigate();
  const { setUserContext } = useContext(UserContext);
>>>>>>> b41112cb

  const [formData, setFormData] = useState({
    firstName: "",
    lastName: "",
    email: "",
    phone: "",
    role: "",
    password: "",
    confirmPassword: "",
    // Address fields
    street: "",
    city: "",
    district: "",
    province: "",
    postalCode: "",
    // Business info (conditional)
    businessName: "",
    licenseNumber: "",
    businessRegistrationNumber: "",
    taxIdentificationNumber: "",
    servicesOffered: [],
    // Police info (conditional)
    badgeNumber: "",
    department: "",
    rank: "",
  });

  const [showPassword, setShowPassword] = useState(false);
  const [showConfirmPassword, setShowConfirmPassword] = useState(false);
  const [isLoading, setIsLoading] = useState(false);
  const [errors, setErrors] = useState({});
  const [passwordStrength, setPasswordStrength] = useState(0);
  const [acceptTerms, setAcceptTerms] = useState(false);
  const [currentStep, setCurrentStep] = useState(0);

  // User roles from your backend model
  const userRoles = [
    {
      value: "vehicle_owner",
      label: "Vehicle Owner",
      description: "Individual vehicle owner",
    },
    {
      value: "service_center",
      label: "Service Center",
      description: "Vehicle service provider",
    },
    {
      value: "repair_center",
      label: "Repair Center",
      description: "Vehicle repair specialist",
    },
    {
      value: "insurance_agent",
      label: "Insurance Agent",
      description: "Insurance service provider",
    },
    {
      value: "police",
      label: "Police Officer",
      description: "Law enforcement official",
    },
  ];

  // Sri Lankan provinces and districts (updated with correct data)
  const sriLankanProvinces = {
    "Western Province": ["Colombo", "Gampaha", "Kalutara"],
    "Central Province": ["Kandy", "Matale", "Nuwara Eliya"],
    "Southern Province": ["Galle", "Matara", "Hambantota"],
    "Northern Province": [
      "Jaffna",
      "Kilinochchi",
      "Mannar",
      "Mullaitivu",
      "Vavuniya",
    ],
    "Eastern Province": ["Trincomalee", "Batticaloa", "Ampara"],
    "North Western Province": ["Kurunegala", "Puttalam"],
    "North Central Province": ["Anuradhapura", "Polonnaruwa"],
    "Uva Province": ["Badulla", "Moneragala"],
    "Sabaragamuwa Province": ["Ratnapura", "Kegalle"],
  };

  const provinces = Object.keys(sriLankanProvinces);
  const districts = formData.province
    ? sriLankanProvinces[formData.province] || []
    : [];

  // Form steps
  const steps = ["Basic Info", "Address", "Role Specific", "Security"];

  // Check if role requires business info
  const requiresBusinessInfo = [
    "service_center",
    "repair_center",
    "insurance_agent",
  ].includes(formData.role);
  const requiresPoliceInfo = formData.role === "police";

  const handleInputChange = (e) => {
    const { name, value } = e.target;

    // If province changes, clear the district
    if (name === "province") {
      setFormData((prev) => ({
        ...prev,
        [name]: value,
        district: "", // Clear district when province changes
      }));
    } else {
      setFormData((prev) => ({
        ...prev,
        [name]: value,
      }));
    }

    // Clear error when user starts typing
    if (errors[name]) {
      setErrors((prev) => ({
        ...prev,
        [name]: "",
      }));
    }
  };

  // Password strength calculation
  useEffect(() => {
    const calculatePasswordStrength = (password) => {
      let strength = 0;
      if (password.length >= 8) strength += 25;
      if (/[a-z]/.test(password)) strength += 15;
      if (/[A-Z]/.test(password)) strength += 15;
      if (/[0-9]/.test(password)) strength += 15;
      if (/[^A-Za-z0-9]/.test(password)) strength += 30;
      return Math.min(strength, 100);
    };

    setPasswordStrength(calculatePasswordStrength(formData.password));
  }, [formData.password]);

<<<<<<< HEAD
    const [email, setEmail] = useState("");
    const [password, setPassword] = useState("-");
    const [repPassword, setRepPassword] = useState("");
    const [showServiceProviderDialog, setShowServiceProviderDialog] = useState(false);
=======
  const getPasswordStrengthColor = () => {
    if (passwordStrength < 30) return "#e74c3c";
    if (passwordStrength < 60) return "#f39c12";
    if (passwordStrength < 80) return "#f1c40f";
    return "#27ae60";
  };
>>>>>>> b41112cb

  const getPasswordStrengthText = () => {
    if (passwordStrength < 30) return "Weak";
    if (passwordStrength < 60) return "Fair";
    if (passwordStrength < 80) return "Good";
    return "Strong";
  };

  const validateForm = () => {
    const newErrors = {};

    // Step 0: Basic Info
    if (!formData.firstName.trim()) {
      newErrors.firstName = "First name is required";
    }

    if (!formData.lastName.trim()) {
      newErrors.lastName = "Last name is required";
    }

    if (!formData.email.trim()) {
      newErrors.email = "Email is required";
    } else {
      const emailRegex = /^[^\s@]+@[^\s@]+\.[^\s@]+$/;
      if (!emailRegex.test(formData.email)) {
        newErrors.email = "Please enter a valid email address";
      }
    }

    if (!formData.phone.trim()) {
      newErrors.phone = "Phone number is required";
    } else {
      const phoneRegex = /^[0-9+\-\s()]+$/;
      if (!phoneRegex.test(formData.phone)) {
        newErrors.phone = "Please enter a valid phone number";
      }
    }

    if (!formData.role) {
      newErrors.role = "Please select a user role";
    }

    // Step 1: Address
    if (!formData.street.trim()) {
      newErrors.street = "Street address is required";
    }
    if (!formData.city.trim()) {
      newErrors.city = "City is required";
    }
    if (!formData.district.trim()) {
      newErrors.district = "District is required";
    }
    if (!formData.province.trim()) {
      newErrors.province = "Province is required";
    }
    if (!formData.postalCode.trim()) {
      newErrors.postalCode = "Postal code is required";
    }

    // Step 2: Role-specific validation
    if (requiresBusinessInfo) {
      if (!formData.businessName.trim()) {
        newErrors.businessName = "Business name is required";
      }
      if (!formData.licenseNumber.trim()) {
        newErrors.licenseNumber = "License number is required";
      }
      if (!formData.businessRegistrationNumber.trim()) {
        newErrors.businessRegistrationNumber =
          "Business registration number is required";
      }
      if (!formData.taxIdentificationNumber.trim()) {
        newErrors.taxIdentificationNumber =
          "Tax identification number is required";
      }
    }

    if (requiresPoliceInfo) {
      if (!formData.badgeNumber.trim()) {
        newErrors.badgeNumber = "Badge number is required";
      }
      if (!formData.department.trim()) {
        newErrors.department = "Department is required";
      }
      if (!formData.rank.trim()) {
        newErrors.rank = "Rank is required";
      }
    }

    // Step 3: Security
    if (!formData.password) {
      newErrors.password = "Password is required";
    } else if (passwordStrength < 60) {
      newErrors.password =
        "Password is too weak. Please choose a stronger password";
    }

    if (!formData.confirmPassword) {
      newErrors.confirmPassword = "Please confirm your password";
    } else if (formData.password !== formData.confirmPassword) {
      newErrors.confirmPassword = "Passwords do not match";
    }

    if (!acceptTerms) {
      newErrors.terms = "You must accept the terms and conditions";
    }

    setErrors(newErrors);
    return Object.keys(newErrors).length === 0;
  };

  const handleNext = () => {
    // Validate current step before proceeding
    const stepValidations = {
      0: ["firstName", "lastName", "email", "phone", "role"],
      1: ["street", "city", "district", "province", "postalCode"],
      2: requiresBusinessInfo
        ? [
            "businessName",
            "licenseNumber",
            "businessRegistrationNumber",
            "taxIdentificationNumber",
          ]
        : requiresPoliceInfo
        ? ["badgeNumber", "department", "rank"]
        : [],
      3: ["password", "confirmPassword"],
    };

    const fieldsToValidate = stepValidations[currentStep] || [];
    const stepErrors = {};

    fieldsToValidate.forEach((field) => {
      if (!formData[field] || !formData[field].toString().trim()) {
        stepErrors[field] = `This field is required`;
      }
    });

    // Additional validations for current step
    if (currentStep === 0) {
      if (
        formData.email &&
        !/^[^\s@]+@[^\s@]+\.[^\s@]+$/.test(formData.email)
      ) {
        stepErrors.email = "Please enter a valid email address";
      }
      if (formData.phone && !/^[0-9+\-\s()]+$/.test(formData.phone)) {
        stepErrors.phone = "Please enter a valid phone number";
      }
    }

    if (currentStep === 3) {
      if (passwordStrength < 60) {
        stepErrors.password = "Password is too weak";
      }
      if (formData.password !== formData.confirmPassword) {
        stepErrors.confirmPassword = "Passwords do not match";
      }
      if (!acceptTerms) {
        stepErrors.terms = "You must accept the terms and conditions";
      }
    }

    if (Object.keys(stepErrors).length > 0) {
      setErrors(stepErrors);
      toast.error("Please fix the errors before proceeding");
      return;
    }

    setErrors({});
    setCurrentStep((prev) => Math.min(prev + 1, steps.length - 1));
  };

  const handleBack = () => {
    setCurrentStep((prev) => Math.max(prev - 1, 0));
  };

  const addService = () => {
    const newService = prompt("Enter service name:");
    if (newService && newService.trim()) {
      setFormData((prev) => ({
        ...prev,
        servicesOffered: [...prev.servicesOffered, newService.trim()],
      }));
    }
  };

  const removeService = (index) => {
    setFormData((prev) => ({
      ...prev,
      servicesOffered: prev.servicesOffered.filter((_, i) => i !== index),
    }));
  };

  const handleSubmit = async (e) => {
    e.preventDefault();

    if (!validateForm()) {
      toast.error("Please fix the errors below");
      return;
    }

    setIsLoading(true);

    try {
      // Prepare registration data according to your backend model
      const registerData = {
        firstName: formData.firstName,
        lastName: formData.lastName,
        email: formData.email,
        phone: formData.phone,
        role: formData.role,
        password: formData.password,
        passwordConfirm: formData.confirmPassword, // Backend expects 'passwordConfirm'
        address: {
          street: formData.street,
          city: formData.city,
          district: formData.district,
          province: formData.province,
          postalCode: formData.postalCode,
        },
      };

      // Add business info if required
      if (requiresBusinessInfo) {
        registerData.businessInfo = {
          businessName: formData.businessName,
          licenseNumber: formData.licenseNumber,
          businessRegistrationNumber: formData.businessRegistrationNumber,
          taxIdentificationNumber: formData.taxIdentificationNumber,
        };

        // Add services for service/repair centers
        if (
          ["service_center", "repair_center"].includes(formData.role) &&
          formData.servicesOffered.length > 0
        ) {
          registerData.businessInfo.servicesOffered = formData.servicesOffered;
        }
      }

      // Add police info if required
      if (requiresPoliceInfo) {
        registerData.businessInfo = {
          badgeNumber: formData.badgeNumber,
          department: formData.department,
          rank: formData.rank,
        };
      }

      const response = await axios.post("/auth/register", registerData);

      if (response.data?.success === true) {
        toast.success(
          response.data?.message ||
            "Registration successful! Please check your email for verification."
        );

        // Check if user was auto-logged in (for system admins) or needs verification
        if (response.data?.data?.user) {
          navigate("/auth/verify", {
            state: {
              email: formData.email,
              message: response.data.message,
            },
          });
        } else {
          // User was logged in successfully
          navigate("/dashboard");
        }
      } else {
        toast.error(response.data?.message || "Registration failed");
      }
    } catch (error) {
      console.error("Registration error:", error);
      const errorMessage =
        error.response?.data?.message ||
        error.message ||
        "Registration failed. Please try again.";
      toast.error(errorMessage);
    } finally {
      setIsLoading(false);
    }
  };

  const handleGoogleAuth = () => {
    const googleAuthUrl = `${
      import.meta.env.VITE_REACT_APP_BACKEND_API_URL
    }/auth/oauth/google`;
    window.open(googleAuthUrl, "_blank", "width=500,height=600");

    const handleMessage = (event) => {
      if (event.origin !== import.meta.env.VITE_REACT_APP_BACKEND_API_URL)
        return;

      try {
        const data = JSON.parse(event.data);
        if (data.accessToken) {
          localStorage.setItem("token", data.accessToken);
          setUserContext(data.user);
          localStorage.setItem("user", JSON.stringify(data.user));

          toast.success("Google registration successful!");
          navigate("/dashboard");
        }
      } catch (error) {
        toast.error("Google authentication failed");
      }

      window.removeEventListener("message", handleMessage);
    };

    window.addEventListener("message", handleMessage);
  };

  const PasswordRequirement = ({ met, text }) => (
    <Box className="password-requirement">
      {met ? (
        <CheckIcon className="requirement-icon success" />
      ) : (
        <CloseIcon className="requirement-icon error" />
      )}
      <Typography
        variant="caption"
        className={`requirement-text ${met ? "success" : "error"}`}
      >
        {text}
      </Typography>
    </Box>
  );

  const passwordRequirements = [
    { met: formData.password.length >= 8, text: "At least 8 characters" },
    { met: /[a-z]/.test(formData.password), text: "One lowercase letter" },
    { met: /[A-Z]/.test(formData.password), text: "One uppercase letter" },
    { met: /[0-9]/.test(formData.password), text: "One number" },
    {
      met: /[^A-Za-z0-9]/.test(formData.password),
      text: "One special character",
    },
  ];

  // Step content components
  const renderStepContent = () => {
    switch (currentStep) {
      case 0:
        return (
          <Box className="step-content">
            <Typography variant="h6" className="step-title">
              Basic Information
            </Typography>

            <Box className="name-fields">
              <TextField
                name="firstName"
                label="First Name"
                value={formData.firstName}
                onChange={handleInputChange}
                error={!!errors.firstName}
                helperText={errors.firstName}
                InputProps={{
                  startAdornment: (
                    <InputAdornment position="start">
                      <PersonIcon className="input-icon" />
                    </InputAdornment>
                  ),
                }}
                className="form-input name-input"
                variant="outlined"
                placeholder="Enter your first name"
              />

              <TextField
                name="lastName"
                label="Last Name"
                value={formData.lastName}
                onChange={handleInputChange}
                error={!!errors.lastName}
                helperText={errors.lastName}
                className="form-input name-input"
                variant="outlined"
                placeholder="Enter your last name"
              />
            </Box>

            <TextField
              fullWidth
              name="email"
              label="Email Address"
              type="email"
              value={formData.email}
              onChange={handleInputChange}
              error={!!errors.email}
              helperText={errors.email}
              InputProps={{
                startAdornment: (
                  <InputAdornment position="start">
                    <EmailIcon className="input-icon" />
                  </InputAdornment>
                ),
              }}
              className="form-input"
              variant="outlined"
              placeholder="Enter your email address"
            />

            <TextField
              fullWidth
              name="phone"
              label="Phone Number"
              value={formData.phone}
              onChange={handleInputChange}
              error={!!errors.phone}
              helperText={errors.phone}
              InputProps={{
                startAdornment: (
                  <InputAdornment position="start">
                    <PhoneIcon className="input-icon" />
                  </InputAdornment>
                ),
              }}
              className="form-input"
              variant="outlined"
              placeholder="Enter your phone number"
            />

            <TextField
              fullWidth
              select
              name="role"
              label="User Role"
              value={formData.role}
              onChange={handleInputChange}
              error={!!errors.role}
              helperText={errors.role || "Select your role in the system"}
              className="form-input"
              variant="outlined"
            >
              {userRoles.map((role) => (
                <MenuItem key={role.value} value={role.value}>
                  <Box>
                    <Typography variant="body1">{role.label}</Typography>
                    <Typography variant="caption" color="textSecondary">
                      {role.description}
                    </Typography>
                  </Box>
                </MenuItem>
              ))}
            </TextField>
          </Box>
        );

      case 1:
        return (
          <Box className="step-content">
            <Typography variant="h6" className="step-title">
              Address Information
            </Typography>

            <TextField
              fullWidth
              name="street"
              label="Street Address"
              value={formData.street}
              onChange={handleInputChange}
              error={!!errors.street}
              helperText={errors.street}
              InputProps={{
                startAdornment: (
                  <InputAdornment position="start">
                    <LocationIcon className="input-icon" />
                  </InputAdornment>
                ),
              }}
              className="form-input"
              variant="outlined"
              placeholder="Enter your street address"
            />

            <Box className="address-row">
              <TextField
                name="city"
                label="City"
                value={formData.city}
                onChange={handleInputChange}
                error={!!errors.city}
                helperText={errors.city}
                className="form-input address-input"
                variant="outlined"
                placeholder="Enter your city"
              />

              <TextField
                select
                name="province"
                label="Province"
                value={formData.province}
                onChange={handleInputChange}
                error={!!errors.province}
                helperText={errors.province || "Select your province"}
                className="form-input address-input"
                variant="outlined"
              >
                <MenuItem value="">
                  <em>Select Province</em>
                </MenuItem>
                {provinces.map((province) => (
                  <MenuItem key={province} value={province}>
                    {province}
                  </MenuItem>
                ))}
              </TextField>
            </Box>

            <Box className="address-row">
              <TextField
                select
                name="district"
                label="District"
                value={formData.district}
                onChange={handleInputChange}
                error={!!errors.district}
                helperText={errors.district || "Select your district"}
                className="form-input address-input"
                variant="outlined"
                disabled={!formData.province}
              >
                <MenuItem value="">
                  <em>Select District</em>
                </MenuItem>
                {districts.map((district) => (
                  <MenuItem key={district} value={district}>
                    {district}
                  </MenuItem>
                ))}
              </TextField>

              <TextField
                name="postalCode"
                label="Postal Code"
                value={formData.postalCode}
                onChange={handleInputChange}
                error={!!errors.postalCode}
                helperText={errors.postalCode}
                className="form-input address-input"
                variant="outlined"
                placeholder="Enter postal code"
              />
            </Box>
          </Box>
        );

      case 2:
        return (
          <Box className="step-content">
            <Typography variant="h6" className="step-title">
              {requiresBusinessInfo
                ? "Business Information"
                : requiresPoliceInfo
                ? "Police Information"
                : "Additional Information"}
            </Typography>

            {requiresBusinessInfo && (
              <>
                <TextField
                  fullWidth
                  name="businessName"
                  label="Business Name"
                  value={formData.businessName}
                  onChange={handleInputChange}
                  error={!!errors.businessName}
                  helperText={errors.businessName}
                  InputProps={{
                    startAdornment: (
                      <InputAdornment position="start">
                        <BusinessIcon className="input-icon" />
                      </InputAdornment>
                    ),
                  }}
                  className="form-input"
                  variant="outlined"
                  placeholder="Enter your business name"
                />

                <TextField
                  fullWidth
                  name="licenseNumber"
                  label="License Number"
                  value={formData.licenseNumber}
                  onChange={handleInputChange}
                  error={!!errors.licenseNumber}
                  helperText={errors.licenseNumber}
                  className="form-input"
                  variant="outlined"
                  placeholder="Enter your license number"
                />

                <Box className="business-row">
                  <TextField
                    name="businessRegistrationNumber"
                    label="Business Registration Number"
                    value={formData.businessRegistrationNumber}
                    onChange={handleInputChange}
                    error={!!errors.businessRegistrationNumber}
                    helperText={errors.businessRegistrationNumber}
                    className="form-input business-input"
                    variant="outlined"
                    placeholder="Registration number"
                  />

                  <TextField
                    name="taxIdentificationNumber"
                    label="Tax ID Number"
                    value={formData.taxIdentificationNumber}
                    onChange={handleInputChange}
                    error={!!errors.taxIdentificationNumber}
                    helperText={errors.taxIdentificationNumber}
                    className="form-input business-input"
                    variant="outlined"
                    placeholder="Tax ID number"
                  />
                </Box>

                {["service_center", "repair_center"].includes(
                  formData.role
                ) && (
                  <Box className="services-section">
                    <Typography variant="subtitle1" className="services-title">
                      Services Offered
                    </Typography>
                    <Box className="services-list">
                      {formData.servicesOffered.map((service, index) => (
                        <Chip
                          key={index}
                          label={service}
                          onDelete={() => removeService(index)}
                          className="service-chip"
                        />
                      ))}
                    </Box>
                    <Button
                      variant="outlined"
                      onClick={addService}
                      className="add-service-btn"
                    >
                      Add Service
                    </Button>
                  </Box>
                )}
              </>
            )}

            {requiresPoliceInfo && (
              <>
                <TextField
                  fullWidth
                  name="badgeNumber"
                  label="Badge Number"
                  value={formData.badgeNumber}
                  onChange={handleInputChange}
                  error={!!errors.badgeNumber}
                  helperText={errors.badgeNumber}
                  InputProps={{
                    startAdornment: (
                      <InputAdornment position="start">
                        <BadgeIcon className="input-icon" />
                      </InputAdornment>
                    ),
                  }}
                  className="form-input"
                  variant="outlined"
                  placeholder="Enter your badge number"
                />

                <TextField
                  fullWidth
                  name="department"
                  label="Department"
                  value={formData.department}
                  onChange={handleInputChange}
                  error={!!errors.department}
                  helperText={errors.department}
                  className="form-input"
                  variant="outlined"
                  placeholder="Enter your department"
                />

                <TextField
                  fullWidth
                  name="rank"
                  label="Rank"
                  value={formData.rank}
                  onChange={handleInputChange}
                  error={!!errors.rank}
                  helperText={errors.rank}
                  className="form-input"
                  variant="outlined"
                  placeholder="Enter your rank"
                />
              </>
            )}

            {!requiresBusinessInfo && !requiresPoliceInfo && (
              <Box className="no-additional-info">
                <Typography variant="body1" color="textSecondary">
                  No additional information required for this role.
                </Typography>
              </Box>
            )}
          </Box>
        );

      case 3:
        return (
          <Box className="step-content">
            <Typography variant="h6" className="step-title">
              Security & Confirmation
            </Typography>

            <TextField
              fullWidth
              name="password"
              label="Password"
              type={showPassword ? "text" : "password"}
              value={formData.password}
              onChange={handleInputChange}
              error={!!errors.password}
              helperText={errors.password}
              InputProps={{
                startAdornment: (
                  <InputAdornment position="start">
                    <LockIcon className="input-icon" />
                  </InputAdornment>
                ),
                endAdornment: (
                  <InputAdornment position="end">
                    <IconButton
                      onClick={() => setShowPassword(!showPassword)}
                      edge="end"
                      className="visibility-icon"
                    >
                      {showPassword ? <VisibilityOff /> : <Visibility />}
                    </IconButton>
                  </InputAdornment>
                ),
              }}
              className="form-input"
              variant="outlined"
              placeholder="Create a strong password"
            />

            {formData.password && (
              <Box className="password-strength-container">
                <Box className="password-strength-header">
                  <Typography variant="caption" className="strength-label">
                    Password Strength:
                  </Typography>
                  <Chip
                    label={getPasswordStrengthText()}
                    size="small"
                    className="strength-chip"
                    style={{
                      backgroundColor: getPasswordStrengthColor(),
                      color: "white",
                    }}
                  />
                </Box>
                <LinearProgress
                  variant="determinate"
                  value={passwordStrength}
                  className="strength-bar"
                  sx={{
                    "& .MuiLinearProgress-bar": {
                      backgroundColor: getPasswordStrengthColor(),
                    },
                  }}
                />
                <Box className="password-requirements">
                  {passwordRequirements.map((req, index) => (
                    <PasswordRequirement
                      key={index}
                      met={req.met}
                      text={req.text}
                    />
                  ))}
                </Box>
              </Box>
            )}

            <TextField
              fullWidth
              name="confirmPassword"
              label="Confirm Password"
              type={showConfirmPassword ? "text" : "password"}
              value={formData.confirmPassword}
              onChange={handleInputChange}
              error={!!errors.confirmPassword}
              helperText={errors.confirmPassword}
              InputProps={{
                startAdornment: (
                  <InputAdornment position="start">
                    <LockIcon className="input-icon" />
                  </InputAdornment>
                ),
                endAdornment: (
                  <InputAdornment position="end">
                    <IconButton
                      onClick={() =>
                        setShowConfirmPassword(!showConfirmPassword)
                      }
                      edge="end"
                      className="visibility-icon"
                    >
                      {showConfirmPassword ? <VisibilityOff /> : <Visibility />}
                    </IconButton>
                  </InputAdornment>
                ),
              }}
              className="form-input"
              variant="outlined"
              placeholder="Confirm your password"
            />

            <FormControlLabel
              control={
                <Checkbox
                  checked={acceptTerms}
                  onChange={(e) => setAcceptTerms(e.target.checked)}
                  className="terms-checkbox"
                />
              }
              label={
                <Typography variant="body2" className="terms-text">
                  I accept the{" "}
                  <Link to="/terms" className="terms-link">
                    Terms and Conditions
                  </Link>{" "}
                  and{" "}
                  <Link to="/privacy" className="terms-link">
                    Privacy Policy
                  </Link>
                </Typography>
              }
              className="terms-control"
            />
            {errors.terms && (
              <Typography variant="caption" className="error-text">
                {errors.terms}
              </Typography>
            )}
          </Box>
        );

      default:
        return null;
    }
  };

  return (
    <div className="register-form-container">
      <Fade in={true} timeout={800}>
        <Paper className="register-form-paper" elevation={0}>
          <Box className="register-form-header">
            <Typography variant="h4" className="form-title">
              Create Account
            </Typography>
            <Typography variant="body1" className="form-subtitle">
              Join us today and start your journey
            </Typography>
          </Box>

          {/* Stepper */}
          <Stepper
            activeStep={currentStep}
            className="form-stepper"
            alternativeLabel
          >
            {steps.map((label) => (
              <Step key={label}>
                <StepLabel>{label}</StepLabel>
              </Step>
            ))}
          </Stepper>

          <Box
            component="form"
            onSubmit={handleSubmit}
            className="register-form"
          >
            {/* Step Content */}
            {renderStepContent()}

            {/* Navigation Buttons */}
            <Box className="step-navigation">
              {currentStep > 0 && (
                <Button
                  variant="outlined"
                  onClick={handleBack}
                  startIcon={<ArrowBack />}
                  className="nav-button back-button"
                >
                  Back
                </Button>
              )}

              <Box className="nav-spacer" />

              {currentStep < steps.length - 1 ? (
                <Button
                  variant="contained"
                  onClick={handleNext}
                  endIcon={<ArrowForward />}
                  className="nav-button next-button"
                >
                  Next
                </Button>
              ) : (
                <Button
                  type="submit"
                  variant="contained"
                  className="register-button"
                  disabled={isLoading}
                  startIcon={
                    isLoading ? (
                      <CircularProgress size={20} />
                    ) : (
                      <RegisterIcon />
                    )
                  }
                >
                  {isLoading ? "Creating Account..." : "Create Account"}
                </Button>
              )}
            </Box>

            {/* Google Auth - only show on first step */}
            {currentStep === 0 && (
              <>
                <Divider className="divider">
                  <Typography variant="body2" className="divider-text">
                    or continue with
                  </Typography>
                </Divider>

                <Button
                  fullWidth
                  variant="outlined"
                  className="google-button"
                  startIcon={<GoogleIcon />}
                  onClick={handleGoogleAuth}
                  disabled={isLoading}
                >
                  Continue with Google
                </Button>
              </>
            )}
          </Box>

          <Box className="form-footer">
            <Typography variant="body2" className="footer-text">
              Already have an account?{" "}
              <Link to="/auth/login" className="login-link">
                <ArrowBack className="arrow-icon" />
                Sign in here
              </Link>
            </Typography>
          </Box>

<<<<<<< HEAD
        setRepPasswordError(null);
    }, [repPassword, password]);


    return (
        <>
            <form action="" onSubmit={register} className="register-form form auth-form">
                <div className="form-title">Register</div>
                <RightIconRectInput extraClass={`content-${emailError ? false : true}`} onChange={setEmail} placeholder="example@email.com" icon="email"
                    inputLabel={
                        <div className="password__label">
                            <span>Email</span>
                            <span className="error right-label">{emailError ? <div>{emailError}</div> : null}</span>
                        </div>
                    }
                    required />
                <br />
                <RightIconRectInput extraClass={`content-${passwordError ? false : true}`} onChange={setPassword} type="password" placeholder="Enter atleast 8 characters" icon="lock"
                    inputLabel={
                        <div className="password__label">
                            <span>Password</span>
                            <span className="error right-label">{passwordError ? <div>{passwordError}</div> : null}</span>
                        </div>
                    }
                    required />
                <RightIconRectInput extraClass={`content-${repPasswordError ? false : true}`} onChange={setRepPassword} type="password" placeholder="Repeat Password" icon="lock"
                    inputLabel={
                        <div className="password__label">
                            <span>Repeat Password</span>
                            <span className="error right-label">{repPasswordError ? <div>{repPasswordError}</div> : null}</span>
                        </div>
                    }
                    required />
                <br />
                <IconButton content={"Register"} type="submit" extraClass={"btn-borderw-1 btn-borderc-747775 btn-margin login-btn"} />
                <div className="h-divider"></div>
                <IconButton icon="google" onClick={googleAuth} iconb={<GoogleIcon />} w="max" extraClass="google-auth-btn btn-margin" content={"Continue with Google"} />
            </form>
            <div className="form-bottom-bar">
                <div className="register-link" onClick={() => setShowServiceProviderDialog(true)}><span>Register as a Service Provider</span><span className="register__icon">arrow_forward</span></div>
                <div className="register-link"><Link to="/auth/login"><span>Login</span><span className="register__icon">arrow_forward</span></Link></div>
            </div>
            {showServiceProviderDialog && (
                <OverlayWindow closeWindowFunction={() => setShowServiceProviderDialog(false)}>
                    <RegisterServiceProviderForm />
                </OverlayWindow>
            )}
        </>
    );
}
=======
          <Box className="form-bottom-links">
            <Link to="/terms" className="bottom-link">
              Terms & Conditions
            </Link>
            <Link to="/help" className="bottom-link">
              Help Center
            </Link>
          </Box>
        </Paper>
      </Fade>
    </div>
  );
};
>>>>>>> b41112cb

export default RegisterForm;<|MERGE_RESOLUTION|>--- conflicted
+++ resolved
@@ -1,180 +1,39 @@
 import React, { useState, useEffect, useContext } from "react";
 import { Link, useNavigate } from "react-router-dom";
 import { toast } from "react-toastify";
-import {
-  Box,
-  Button,
-  TextField,
-  Typography,
-  Paper,
-  InputAdornment,
-  IconButton,
-  Divider,
-  CircularProgress,
-  Fade,
-  LinearProgress,
-  Chip,
-  FormControlLabel,
-  Checkbox,
-  MenuItem,
-  Stepper,
-  Step,
-  StepLabel,
-} from "@mui/material";
-import {
-  Person as PersonIcon,
-  Email as EmailIcon,
-  Lock as LockIcon,
-  Phone as PhoneIcon,
-  LocationOn as LocationIcon,
-  Business as BusinessIcon,
-  Badge as BadgeIcon,
-  Visibility,
-  VisibilityOff,
-  PersonAdd as RegisterIcon,
-  Google as GoogleIcon,
-  ArrowBack,
-  ArrowForward,
-  Check as CheckIcon,
-  Close as CloseIcon,
-} from "@mui/icons-material";
-
-import { UserContext } from "../contexts/UserContext";
-import axios from "../utils/axios";
-import "./RegisterForm.css";
-
-<<<<<<< HEAD
+
+import axios from '../utils/axios';
+
 import RightIconRectInput from "./atoms/RightIconRectInput";
 import IconButton from "./atoms/IconButton";
-import OverlayWindow from "./OverlayWindow";
-import RegisterServiceProviderForm from "@pages/RegisterServiceProvider";
-=======
-const RegisterForm = () => {
-  const navigate = useNavigate();
-  const { setUserContext } = useContext(UserContext);
->>>>>>> b41112cb
-
-  const [formData, setFormData] = useState({
-    firstName: "",
-    lastName: "",
-    email: "",
-    phone: "",
-    role: "",
-    password: "",
-    confirmPassword: "",
-    // Address fields
-    street: "",
-    city: "",
-    district: "",
-    province: "",
-    postalCode: "",
-    // Business info (conditional)
-    businessName: "",
-    licenseNumber: "",
-    businessRegistrationNumber: "",
-    taxIdentificationNumber: "",
-    servicesOffered: [],
-    // Police info (conditional)
-    badgeNumber: "",
-    department: "",
-    rank: "",
-  });
-
-  const [showPassword, setShowPassword] = useState(false);
-  const [showConfirmPassword, setShowConfirmPassword] = useState(false);
-  const [isLoading, setIsLoading] = useState(false);
-  const [errors, setErrors] = useState({});
-  const [passwordStrength, setPasswordStrength] = useState(0);
-  const [acceptTerms, setAcceptTerms] = useState(false);
-  const [currentStep, setCurrentStep] = useState(0);
-
-  // User roles from your backend model
-  const userRoles = [
-    {
-      value: "vehicle_owner",
-      label: "Vehicle Owner",
-      description: "Individual vehicle owner",
-    },
-    {
-      value: "service_center",
-      label: "Service Center",
-      description: "Vehicle service provider",
-    },
-    {
-      value: "repair_center",
-      label: "Repair Center",
-      description: "Vehicle repair specialist",
-    },
-    {
-      value: "insurance_agent",
-      label: "Insurance Agent",
-      description: "Insurance service provider",
-    },
-    {
-      value: "police",
-      label: "Police Officer",
-      description: "Law enforcement official",
-    },
-  ];
-
-  // Sri Lankan provinces and districts (updated with correct data)
-  const sriLankanProvinces = {
-    "Western Province": ["Colombo", "Gampaha", "Kalutara"],
-    "Central Province": ["Kandy", "Matale", "Nuwara Eliya"],
-    "Southern Province": ["Galle", "Matara", "Hambantota"],
-    "Northern Province": [
-      "Jaffna",
-      "Kilinochchi",
-      "Mannar",
-      "Mullaitivu",
-      "Vavuniya",
-    ],
-    "Eastern Province": ["Trincomalee", "Batticaloa", "Ampara"],
-    "North Western Province": ["Kurunegala", "Puttalam"],
-    "North Central Province": ["Anuradhapura", "Polonnaruwa"],
-    "Uva Province": ["Badulla", "Moneragala"],
-    "Sabaragamuwa Province": ["Ratnapura", "Kegalle"],
-  };
-
-  const provinces = Object.keys(sriLankanProvinces);
-  const districts = formData.province
-    ? sriLankanProvinces[formData.province] || []
-    : [];
-
-  // Form steps
-  const steps = ["Basic Info", "Address", "Role Specific", "Security"];
-
-  // Check if role requires business info
-  const requiresBusinessInfo = [
-    "service_center",
-    "repair_center",
-    "insurance_agent",
-  ].includes(formData.role);
-  const requiresPoliceInfo = formData.role === "police";
-
-  const handleInputChange = (e) => {
-    const { name, value } = e.target;
-
-    // If province changes, clear the district
-    if (name === "province") {
-      setFormData((prev) => ({
-        ...prev,
-        [name]: value,
-        district: "", // Clear district when province changes
-      }));
-    } else {
-      setFormData((prev) => ({
-        ...prev,
-        [name]: value,
-      }));
-    }
-
-    // Clear error when user starts typing
-    if (errors[name]) {
-      setErrors((prev) => ({
-        ...prev,
-        [name]: "",
-      }));
+
+import { UserContext } from "../contexts/UserContext";
+
+import "../css/login-form.css"
+
+import { ReactComponent as GoogleIcon } from '../images/google-icon.svg';
+
+
+
+function RegisterForm() {
+    const navigate = useNavigate();
+
+    const [email, setEmail] = useState("");
+    const [password, setPassword] = useState("-");
+    const [repPassword, setRepPassword] = useState("");
+
+    const [emailError, setEmailError] = useState(null);
+    const [passwordError, setPasswordError] = useState(null);
+    const [repPasswordError, setRepPasswordError] = useState(null);
+
+    const { userContext, setUserContext } = useContext(UserContext)
+
+
+
+    const googleAuth = (event) => {
+        event.preventDefault();
+        const googleAuthUrl = process.env.REACT_APP_BACKEND_URL + "/auth/oauth/googleoauth";
+        window.open(googleAuthUrl, "_blank", "width=500,height=500");
     }
   };
 
@@ -193,19 +52,12 @@
     setPasswordStrength(calculatePasswordStrength(formData.password));
   }, [formData.password]);
 
-<<<<<<< HEAD
-    const [email, setEmail] = useState("");
-    const [password, setPassword] = useState("-");
-    const [repPassword, setRepPassword] = useState("");
-    const [showServiceProviderDialog, setShowServiceProviderDialog] = useState(false);
-=======
   const getPasswordStrengthColor = () => {
     if (passwordStrength < 30) return "#e74c3c";
     if (passwordStrength < 60) return "#f39c12";
     if (passwordStrength < 80) return "#f1c40f";
     return "#27ae60";
   };
->>>>>>> b41112cb
 
   const getPasswordStrengthText = () => {
     if (passwordStrength < 30) return "Weak";
@@ -408,774 +260,6 @@
       return;
     }
 
-    setIsLoading(true);
-
-    try {
-      // Prepare registration data according to your backend model
-      const registerData = {
-        firstName: formData.firstName,
-        lastName: formData.lastName,
-        email: formData.email,
-        phone: formData.phone,
-        role: formData.role,
-        password: formData.password,
-        passwordConfirm: formData.confirmPassword, // Backend expects 'passwordConfirm'
-        address: {
-          street: formData.street,
-          city: formData.city,
-          district: formData.district,
-          province: formData.province,
-          postalCode: formData.postalCode,
-        },
-      };
-
-      // Add business info if required
-      if (requiresBusinessInfo) {
-        registerData.businessInfo = {
-          businessName: formData.businessName,
-          licenseNumber: formData.licenseNumber,
-          businessRegistrationNumber: formData.businessRegistrationNumber,
-          taxIdentificationNumber: formData.taxIdentificationNumber,
-        };
-
-        // Add services for service/repair centers
-        if (
-          ["service_center", "repair_center"].includes(formData.role) &&
-          formData.servicesOffered.length > 0
-        ) {
-          registerData.businessInfo.servicesOffered = formData.servicesOffered;
-        }
-      }
-
-      // Add police info if required
-      if (requiresPoliceInfo) {
-        registerData.businessInfo = {
-          badgeNumber: formData.badgeNumber,
-          department: formData.department,
-          rank: formData.rank,
-        };
-      }
-
-      const response = await axios.post("/auth/register", registerData);
-
-      if (response.data?.success === true) {
-        toast.success(
-          response.data?.message ||
-            "Registration successful! Please check your email for verification."
-        );
-
-        // Check if user was auto-logged in (for system admins) or needs verification
-        if (response.data?.data?.user) {
-          navigate("/auth/verify", {
-            state: {
-              email: formData.email,
-              message: response.data.message,
-            },
-          });
-        } else {
-          // User was logged in successfully
-          navigate("/dashboard");
-        }
-      } else {
-        toast.error(response.data?.message || "Registration failed");
-      }
-    } catch (error) {
-      console.error("Registration error:", error);
-      const errorMessage =
-        error.response?.data?.message ||
-        error.message ||
-        "Registration failed. Please try again.";
-      toast.error(errorMessage);
-    } finally {
-      setIsLoading(false);
-    }
-  };
-
-  const handleGoogleAuth = () => {
-    const googleAuthUrl = `${
-      import.meta.env.VITE_REACT_APP_BACKEND_API_URL
-    }/auth/oauth/google`;
-    window.open(googleAuthUrl, "_blank", "width=500,height=600");
-
-    const handleMessage = (event) => {
-      if (event.origin !== import.meta.env.VITE_REACT_APP_BACKEND_API_URL)
-        return;
-
-      try {
-        const data = JSON.parse(event.data);
-        if (data.accessToken) {
-          localStorage.setItem("token", data.accessToken);
-          setUserContext(data.user);
-          localStorage.setItem("user", JSON.stringify(data.user));
-
-          toast.success("Google registration successful!");
-          navigate("/dashboard");
-        }
-      } catch (error) {
-        toast.error("Google authentication failed");
-      }
-
-      window.removeEventListener("message", handleMessage);
-    };
-
-    window.addEventListener("message", handleMessage);
-  };
-
-  const PasswordRequirement = ({ met, text }) => (
-    <Box className="password-requirement">
-      {met ? (
-        <CheckIcon className="requirement-icon success" />
-      ) : (
-        <CloseIcon className="requirement-icon error" />
-      )}
-      <Typography
-        variant="caption"
-        className={`requirement-text ${met ? "success" : "error"}`}
-      >
-        {text}
-      </Typography>
-    </Box>
-  );
-
-  const passwordRequirements = [
-    { met: formData.password.length >= 8, text: "At least 8 characters" },
-    { met: /[a-z]/.test(formData.password), text: "One lowercase letter" },
-    { met: /[A-Z]/.test(formData.password), text: "One uppercase letter" },
-    { met: /[0-9]/.test(formData.password), text: "One number" },
-    {
-      met: /[^A-Za-z0-9]/.test(formData.password),
-      text: "One special character",
-    },
-  ];
-
-  // Step content components
-  const renderStepContent = () => {
-    switch (currentStep) {
-      case 0:
-        return (
-          <Box className="step-content">
-            <Typography variant="h6" className="step-title">
-              Basic Information
-            </Typography>
-
-            <Box className="name-fields">
-              <TextField
-                name="firstName"
-                label="First Name"
-                value={formData.firstName}
-                onChange={handleInputChange}
-                error={!!errors.firstName}
-                helperText={errors.firstName}
-                InputProps={{
-                  startAdornment: (
-                    <InputAdornment position="start">
-                      <PersonIcon className="input-icon" />
-                    </InputAdornment>
-                  ),
-                }}
-                className="form-input name-input"
-                variant="outlined"
-                placeholder="Enter your first name"
-              />
-
-              <TextField
-                name="lastName"
-                label="Last Name"
-                value={formData.lastName}
-                onChange={handleInputChange}
-                error={!!errors.lastName}
-                helperText={errors.lastName}
-                className="form-input name-input"
-                variant="outlined"
-                placeholder="Enter your last name"
-              />
-            </Box>
-
-            <TextField
-              fullWidth
-              name="email"
-              label="Email Address"
-              type="email"
-              value={formData.email}
-              onChange={handleInputChange}
-              error={!!errors.email}
-              helperText={errors.email}
-              InputProps={{
-                startAdornment: (
-                  <InputAdornment position="start">
-                    <EmailIcon className="input-icon" />
-                  </InputAdornment>
-                ),
-              }}
-              className="form-input"
-              variant="outlined"
-              placeholder="Enter your email address"
-            />
-
-            <TextField
-              fullWidth
-              name="phone"
-              label="Phone Number"
-              value={formData.phone}
-              onChange={handleInputChange}
-              error={!!errors.phone}
-              helperText={errors.phone}
-              InputProps={{
-                startAdornment: (
-                  <InputAdornment position="start">
-                    <PhoneIcon className="input-icon" />
-                  </InputAdornment>
-                ),
-              }}
-              className="form-input"
-              variant="outlined"
-              placeholder="Enter your phone number"
-            />
-
-            <TextField
-              fullWidth
-              select
-              name="role"
-              label="User Role"
-              value={formData.role}
-              onChange={handleInputChange}
-              error={!!errors.role}
-              helperText={errors.role || "Select your role in the system"}
-              className="form-input"
-              variant="outlined"
-            >
-              {userRoles.map((role) => (
-                <MenuItem key={role.value} value={role.value}>
-                  <Box>
-                    <Typography variant="body1">{role.label}</Typography>
-                    <Typography variant="caption" color="textSecondary">
-                      {role.description}
-                    </Typography>
-                  </Box>
-                </MenuItem>
-              ))}
-            </TextField>
-          </Box>
-        );
-
-      case 1:
-        return (
-          <Box className="step-content">
-            <Typography variant="h6" className="step-title">
-              Address Information
-            </Typography>
-
-            <TextField
-              fullWidth
-              name="street"
-              label="Street Address"
-              value={formData.street}
-              onChange={handleInputChange}
-              error={!!errors.street}
-              helperText={errors.street}
-              InputProps={{
-                startAdornment: (
-                  <InputAdornment position="start">
-                    <LocationIcon className="input-icon" />
-                  </InputAdornment>
-                ),
-              }}
-              className="form-input"
-              variant="outlined"
-              placeholder="Enter your street address"
-            />
-
-            <Box className="address-row">
-              <TextField
-                name="city"
-                label="City"
-                value={formData.city}
-                onChange={handleInputChange}
-                error={!!errors.city}
-                helperText={errors.city}
-                className="form-input address-input"
-                variant="outlined"
-                placeholder="Enter your city"
-              />
-
-              <TextField
-                select
-                name="province"
-                label="Province"
-                value={formData.province}
-                onChange={handleInputChange}
-                error={!!errors.province}
-                helperText={errors.province || "Select your province"}
-                className="form-input address-input"
-                variant="outlined"
-              >
-                <MenuItem value="">
-                  <em>Select Province</em>
-                </MenuItem>
-                {provinces.map((province) => (
-                  <MenuItem key={province} value={province}>
-                    {province}
-                  </MenuItem>
-                ))}
-              </TextField>
-            </Box>
-
-            <Box className="address-row">
-              <TextField
-                select
-                name="district"
-                label="District"
-                value={formData.district}
-                onChange={handleInputChange}
-                error={!!errors.district}
-                helperText={errors.district || "Select your district"}
-                className="form-input address-input"
-                variant="outlined"
-                disabled={!formData.province}
-              >
-                <MenuItem value="">
-                  <em>Select District</em>
-                </MenuItem>
-                {districts.map((district) => (
-                  <MenuItem key={district} value={district}>
-                    {district}
-                  </MenuItem>
-                ))}
-              </TextField>
-
-              <TextField
-                name="postalCode"
-                label="Postal Code"
-                value={formData.postalCode}
-                onChange={handleInputChange}
-                error={!!errors.postalCode}
-                helperText={errors.postalCode}
-                className="form-input address-input"
-                variant="outlined"
-                placeholder="Enter postal code"
-              />
-            </Box>
-          </Box>
-        );
-
-      case 2:
-        return (
-          <Box className="step-content">
-            <Typography variant="h6" className="step-title">
-              {requiresBusinessInfo
-                ? "Business Information"
-                : requiresPoliceInfo
-                ? "Police Information"
-                : "Additional Information"}
-            </Typography>
-
-            {requiresBusinessInfo && (
-              <>
-                <TextField
-                  fullWidth
-                  name="businessName"
-                  label="Business Name"
-                  value={formData.businessName}
-                  onChange={handleInputChange}
-                  error={!!errors.businessName}
-                  helperText={errors.businessName}
-                  InputProps={{
-                    startAdornment: (
-                      <InputAdornment position="start">
-                        <BusinessIcon className="input-icon" />
-                      </InputAdornment>
-                    ),
-                  }}
-                  className="form-input"
-                  variant="outlined"
-                  placeholder="Enter your business name"
-                />
-
-                <TextField
-                  fullWidth
-                  name="licenseNumber"
-                  label="License Number"
-                  value={formData.licenseNumber}
-                  onChange={handleInputChange}
-                  error={!!errors.licenseNumber}
-                  helperText={errors.licenseNumber}
-                  className="form-input"
-                  variant="outlined"
-                  placeholder="Enter your license number"
-                />
-
-                <Box className="business-row">
-                  <TextField
-                    name="businessRegistrationNumber"
-                    label="Business Registration Number"
-                    value={formData.businessRegistrationNumber}
-                    onChange={handleInputChange}
-                    error={!!errors.businessRegistrationNumber}
-                    helperText={errors.businessRegistrationNumber}
-                    className="form-input business-input"
-                    variant="outlined"
-                    placeholder="Registration number"
-                  />
-
-                  <TextField
-                    name="taxIdentificationNumber"
-                    label="Tax ID Number"
-                    value={formData.taxIdentificationNumber}
-                    onChange={handleInputChange}
-                    error={!!errors.taxIdentificationNumber}
-                    helperText={errors.taxIdentificationNumber}
-                    className="form-input business-input"
-                    variant="outlined"
-                    placeholder="Tax ID number"
-                  />
-                </Box>
-
-                {["service_center", "repair_center"].includes(
-                  formData.role
-                ) && (
-                  <Box className="services-section">
-                    <Typography variant="subtitle1" className="services-title">
-                      Services Offered
-                    </Typography>
-                    <Box className="services-list">
-                      {formData.servicesOffered.map((service, index) => (
-                        <Chip
-                          key={index}
-                          label={service}
-                          onDelete={() => removeService(index)}
-                          className="service-chip"
-                        />
-                      ))}
-                    </Box>
-                    <Button
-                      variant="outlined"
-                      onClick={addService}
-                      className="add-service-btn"
-                    >
-                      Add Service
-                    </Button>
-                  </Box>
-                )}
-              </>
-            )}
-
-            {requiresPoliceInfo && (
-              <>
-                <TextField
-                  fullWidth
-                  name="badgeNumber"
-                  label="Badge Number"
-                  value={formData.badgeNumber}
-                  onChange={handleInputChange}
-                  error={!!errors.badgeNumber}
-                  helperText={errors.badgeNumber}
-                  InputProps={{
-                    startAdornment: (
-                      <InputAdornment position="start">
-                        <BadgeIcon className="input-icon" />
-                      </InputAdornment>
-                    ),
-                  }}
-                  className="form-input"
-                  variant="outlined"
-                  placeholder="Enter your badge number"
-                />
-
-                <TextField
-                  fullWidth
-                  name="department"
-                  label="Department"
-                  value={formData.department}
-                  onChange={handleInputChange}
-                  error={!!errors.department}
-                  helperText={errors.department}
-                  className="form-input"
-                  variant="outlined"
-                  placeholder="Enter your department"
-                />
-
-                <TextField
-                  fullWidth
-                  name="rank"
-                  label="Rank"
-                  value={formData.rank}
-                  onChange={handleInputChange}
-                  error={!!errors.rank}
-                  helperText={errors.rank}
-                  className="form-input"
-                  variant="outlined"
-                  placeholder="Enter your rank"
-                />
-              </>
-            )}
-
-            {!requiresBusinessInfo && !requiresPoliceInfo && (
-              <Box className="no-additional-info">
-                <Typography variant="body1" color="textSecondary">
-                  No additional information required for this role.
-                </Typography>
-              </Box>
-            )}
-          </Box>
-        );
-
-      case 3:
-        return (
-          <Box className="step-content">
-            <Typography variant="h6" className="step-title">
-              Security & Confirmation
-            </Typography>
-
-            <TextField
-              fullWidth
-              name="password"
-              label="Password"
-              type={showPassword ? "text" : "password"}
-              value={formData.password}
-              onChange={handleInputChange}
-              error={!!errors.password}
-              helperText={errors.password}
-              InputProps={{
-                startAdornment: (
-                  <InputAdornment position="start">
-                    <LockIcon className="input-icon" />
-                  </InputAdornment>
-                ),
-                endAdornment: (
-                  <InputAdornment position="end">
-                    <IconButton
-                      onClick={() => setShowPassword(!showPassword)}
-                      edge="end"
-                      className="visibility-icon"
-                    >
-                      {showPassword ? <VisibilityOff /> : <Visibility />}
-                    </IconButton>
-                  </InputAdornment>
-                ),
-              }}
-              className="form-input"
-              variant="outlined"
-              placeholder="Create a strong password"
-            />
-
-            {formData.password && (
-              <Box className="password-strength-container">
-                <Box className="password-strength-header">
-                  <Typography variant="caption" className="strength-label">
-                    Password Strength:
-                  </Typography>
-                  <Chip
-                    label={getPasswordStrengthText()}
-                    size="small"
-                    className="strength-chip"
-                    style={{
-                      backgroundColor: getPasswordStrengthColor(),
-                      color: "white",
-                    }}
-                  />
-                </Box>
-                <LinearProgress
-                  variant="determinate"
-                  value={passwordStrength}
-                  className="strength-bar"
-                  sx={{
-                    "& .MuiLinearProgress-bar": {
-                      backgroundColor: getPasswordStrengthColor(),
-                    },
-                  }}
-                />
-                <Box className="password-requirements">
-                  {passwordRequirements.map((req, index) => (
-                    <PasswordRequirement
-                      key={index}
-                      met={req.met}
-                      text={req.text}
-                    />
-                  ))}
-                </Box>
-              </Box>
-            )}
-
-            <TextField
-              fullWidth
-              name="confirmPassword"
-              label="Confirm Password"
-              type={showConfirmPassword ? "text" : "password"}
-              value={formData.confirmPassword}
-              onChange={handleInputChange}
-              error={!!errors.confirmPassword}
-              helperText={errors.confirmPassword}
-              InputProps={{
-                startAdornment: (
-                  <InputAdornment position="start">
-                    <LockIcon className="input-icon" />
-                  </InputAdornment>
-                ),
-                endAdornment: (
-                  <InputAdornment position="end">
-                    <IconButton
-                      onClick={() =>
-                        setShowConfirmPassword(!showConfirmPassword)
-                      }
-                      edge="end"
-                      className="visibility-icon"
-                    >
-                      {showConfirmPassword ? <VisibilityOff /> : <Visibility />}
-                    </IconButton>
-                  </InputAdornment>
-                ),
-              }}
-              className="form-input"
-              variant="outlined"
-              placeholder="Confirm your password"
-            />
-
-            <FormControlLabel
-              control={
-                <Checkbox
-                  checked={acceptTerms}
-                  onChange={(e) => setAcceptTerms(e.target.checked)}
-                  className="terms-checkbox"
-                />
-              }
-              label={
-                <Typography variant="body2" className="terms-text">
-                  I accept the{" "}
-                  <Link to="/terms" className="terms-link">
-                    Terms and Conditions
-                  </Link>{" "}
-                  and{" "}
-                  <Link to="/privacy" className="terms-link">
-                    Privacy Policy
-                  </Link>
-                </Typography>
-              }
-              className="terms-control"
-            />
-            {errors.terms && (
-              <Typography variant="caption" className="error-text">
-                {errors.terms}
-              </Typography>
-            )}
-          </Box>
-        );
-
-      default:
-        return null;
-    }
-  };
-
-  return (
-    <div className="register-form-container">
-      <Fade in={true} timeout={800}>
-        <Paper className="register-form-paper" elevation={0}>
-          <Box className="register-form-header">
-            <Typography variant="h4" className="form-title">
-              Create Account
-            </Typography>
-            <Typography variant="body1" className="form-subtitle">
-              Join us today and start your journey
-            </Typography>
-          </Box>
-
-          {/* Stepper */}
-          <Stepper
-            activeStep={currentStep}
-            className="form-stepper"
-            alternativeLabel
-          >
-            {steps.map((label) => (
-              <Step key={label}>
-                <StepLabel>{label}</StepLabel>
-              </Step>
-            ))}
-          </Stepper>
-
-          <Box
-            component="form"
-            onSubmit={handleSubmit}
-            className="register-form"
-          >
-            {/* Step Content */}
-            {renderStepContent()}
-
-            {/* Navigation Buttons */}
-            <Box className="step-navigation">
-              {currentStep > 0 && (
-                <Button
-                  variant="outlined"
-                  onClick={handleBack}
-                  startIcon={<ArrowBack />}
-                  className="nav-button back-button"
-                >
-                  Back
-                </Button>
-              )}
-
-              <Box className="nav-spacer" />
-
-              {currentStep < steps.length - 1 ? (
-                <Button
-                  variant="contained"
-                  onClick={handleNext}
-                  endIcon={<ArrowForward />}
-                  className="nav-button next-button"
-                >
-                  Next
-                </Button>
-              ) : (
-                <Button
-                  type="submit"
-                  variant="contained"
-                  className="register-button"
-                  disabled={isLoading}
-                  startIcon={
-                    isLoading ? (
-                      <CircularProgress size={20} />
-                    ) : (
-                      <RegisterIcon />
-                    )
-                  }
-                >
-                  {isLoading ? "Creating Account..." : "Create Account"}
-                </Button>
-              )}
-            </Box>
-
-            {/* Google Auth - only show on first step */}
-            {currentStep === 0 && (
-              <>
-                <Divider className="divider">
-                  <Typography variant="body2" className="divider-text">
-                    or continue with
-                  </Typography>
-                </Divider>
-
-                <Button
-                  fullWidth
-                  variant="outlined"
-                  className="google-button"
-                  startIcon={<GoogleIcon />}
-                  onClick={handleGoogleAuth}
-                  disabled={isLoading}
-                >
-                  Continue with Google
-                </Button>
-              </>
-            )}
-          </Box>
-
-          <Box className="form-footer">
-            <Typography variant="body2" className="footer-text">
-              Already have an account?{" "}
-              <Link to="/auth/login" className="login-link">
-                <ArrowBack className="arrow-icon" />
-                Sign in here
-              </Link>
-            </Typography>
-          </Box>
-
-<<<<<<< HEAD
         setRepPasswordError(null);
     }, [repPassword, password]);
 
@@ -1215,31 +299,12 @@
                 <IconButton icon="google" onClick={googleAuth} iconb={<GoogleIcon />} w="max" extraClass="google-auth-btn btn-margin" content={"Continue with Google"} />
             </form>
             <div className="form-bottom-bar">
-                <div className="register-link" onClick={() => setShowServiceProviderDialog(true)}><span>Register as a Service Provider</span><span className="register__icon">arrow_forward</span></div>
+                <div>T&C</div>
+                <div>Help</div>
                 <div className="register-link"><Link to="/auth/login"><span>Login</span><span className="register__icon">arrow_forward</span></Link></div>
             </div>
-            {showServiceProviderDialog && (
-                <OverlayWindow closeWindowFunction={() => setShowServiceProviderDialog(false)}>
-                    <RegisterServiceProviderForm />
-                </OverlayWindow>
-            )}
         </>
     );
 }
-=======
-          <Box className="form-bottom-links">
-            <Link to="/terms" className="bottom-link">
-              Terms & Conditions
-            </Link>
-            <Link to="/help" className="bottom-link">
-              Help Center
-            </Link>
-          </Box>
-        </Paper>
-      </Fade>
-    </div>
-  );
-};
->>>>>>> b41112cb
 
 export default RegisterForm;